--- conflicted
+++ resolved
@@ -2658,7 +2658,6 @@
     // Put any upgrade step following this.
 
     if ($oldversion < 2021051700.03) {
-<<<<<<< HEAD
 
         // Define index name (not unique) to be added to user_preferences.
         $table = new xmldb_table('user_preferences');
@@ -2668,15 +2667,19 @@
         if (!$dbman->index_exists($table, $index)) {
             $dbman->add_index($table, $index);
         }
-=======
+
+        // Main savepoint reached.
+        upgrade_main_savepoint(true, 2021051700.03);
+    }
+
+    if ($oldversion < 2021051700.05) {
         // Update the externalfield to be larger.
         $table = new xmldb_table('oauth2_user_field_mapping');
         $field = new xmldb_field('externalfield', XMLDB_TYPE_CHAR, '500', null, XMLDB_NOTNULL, false, null, 'issuerid');
         $dbman->change_field_type($table, $field);
->>>>>>> a593731e
-
-        // Main savepoint reached.
-        upgrade_main_savepoint(true, 2021051700.03);
+
+        // Main savepoint reached.
+        upgrade_main_savepoint(true, 2021051700.05);
     }
 
     return true;
