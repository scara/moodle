--- conflicted
+++ resolved
@@ -2543,7 +2543,6 @@
     }
 
     if ($oldversion < 2020081400.01) {
-<<<<<<< HEAD
         // Delete all user evidence files from users that have been deleted.
         $sql = "SELECT DISTINCT f.*
                   FROM {files} f
@@ -2568,22 +2567,24 @@
         $field = new xmldb_field('timecreated', XMLDB_TYPE_INTEGER, '10', null, XMLDB_NOTNULL, null, '0', 'blocking');
 
         // Conditionally launch add field timecreated.
-=======
-
+        if (!$dbman->field_exists($table, $field)) {
+            $dbman->add_field($table, $field);
+        }
+
+        // Main savepoint reached.
+        upgrade_main_savepoint(true, 2020081400.02);
+    }
+
+    if ($oldversion < 2020082200.01) {
         // Define field metadatasettings to be added to h5p_libraries.
         $table = new xmldb_table('h5p_libraries');
         $field = new xmldb_field('metadatasettings', XMLDB_TYPE_TEXT, null, null, null, null, null, 'coreminor');
 
         // Conditionally launch add field metadatasettings.
->>>>>>> e29edbe8
-        if (!$dbman->field_exists($table, $field)) {
-            $dbman->add_field($table, $field);
-        }
-
-<<<<<<< HEAD
-        // Main savepoint reached.
-        upgrade_main_savepoint(true, 2020081400.02);
-=======
+        if (!$dbman->field_exists($table, $field)) {
+            $dbman->add_field($table, $field);
+        }
+
         // Get installed library files that have no metadata settings value.
         $params = [
             'component' => 'core_h5p',
@@ -2611,8 +2612,7 @@
         }
 
         // Main savepoint reached.
-        upgrade_main_savepoint(true, 2020081400.01);
->>>>>>> e29edbe8
+        upgrade_main_savepoint(true, 2020082200.01);
     }
 
     return true;
