<?php

// This file is part of Moodle - http://moodle.org/
//
// Moodle is free software: you can redistribute it and/or modify
// it under the terms of the GNU General Public License as published by
// the Free Software Foundation, either version 3 of the License, or
// (at your option) any later version.
//
// Moodle is distributed in the hope that it will be useful,
// but WITHOUT ANY WARRANTY; without even the implied warranty of
// MERCHANTABILITY or FITNESS FOR A PARTICULAR PURPOSE.  See the
// GNU General Public License for more details.
//
// You should have received a copy of the GNU General Public License
// along with Moodle.  If not, see <http://www.gnu.org/licenses/>.

/**
 * deprecatedlib.php - Old functions retained only for backward compatibility
 *
 * Old functions retained only for backward compatibility.  New code should not
 * use any of these functions.
 *
 * @package    core
 * @subpackage deprecated
 * @copyright  1999 onwards Martin Dougiamas  {@link http://moodle.com}
 * @license    http://www.gnu.org/copyleft/gpl.html GNU GPL v3 or later
 * @deprecated
 */

defined('MOODLE_INTERNAL') || die();

/* === Functions that needs to be kept longer in deprecated lib than normal time period === */

/**
 * Add an entry to the legacy log table.
 *
 * @deprecated since 2.7 use new events instead
 *
 * @param    int     $courseid  The course id
 * @param    string  $module  The module name  e.g. forum, journal, resource, course, user etc
 * @param    string  $action  'view', 'update', 'add' or 'delete', possibly followed by another word to clarify.
 * @param    string  $url     The file and parameters used to see the results of the action
 * @param    string  $info    Additional description information
 * @param    int     $cm      The course_module->id if there is one
 * @param    int|stdClass $user If log regards $user other than $USER
 * @return void
 */
function add_to_log($courseid, $module, $action, $url='', $info='', $cm=0, $user=0) {
    debugging('add_to_log() has been deprecated, please rewrite your code to the new events API', DEBUG_DEVELOPER);

    // This is a nasty hack that allows us to put all the legacy stuff into legacy storage,
    // this way we may move all the legacy settings there too.
    $manager = get_log_manager();
    if (method_exists($manager, 'legacy_add_to_log')) {
        $manager->legacy_add_to_log($courseid, $module, $action, $url, $info, $cm, $user);
    }
}

/**
 * Function to call all event handlers when triggering an event
 *
 * @deprecated since 2.6
 *
 * @param string $eventname name of the event
 * @param mixed $eventdata event data object
 * @return int number of failed events
 */
function events_trigger($eventname, $eventdata) {
    debugging('events_trigger() is deprecated, please use new events instead', DEBUG_DEVELOPER);
    return events_trigger_legacy($eventname, $eventdata);
}

/**
 * List all core subsystems and their location
 *
 * This is a whitelist of components that are part of the core and their
 * language strings are defined in /lang/en/<<subsystem>>.php. If a given
 * plugin is not listed here and it does not have proper plugintype prefix,
 * then it is considered as course activity module.
 *
 * The location is optionally dirroot relative path. NULL means there is no special
 * directory for this subsystem. If the location is set, the subsystem's
 * renderer.php is expected to be there.
 *
 * @deprecated since 2.6, use core_component::get_core_subsystems()
 *
 * @param bool $fullpaths false means relative paths from dirroot, use true for performance reasons
 * @return array of (string)name => (string|null)location
 */
function get_core_subsystems($fullpaths = false) {
    global $CFG;

    // NOTE: do not add any other debugging here, keep forever.

    $subsystems = core_component::get_core_subsystems();

    if ($fullpaths) {
        return $subsystems;
    }

    debugging('Short paths are deprecated when using get_core_subsystems(), please fix the code to use fullpaths instead.', DEBUG_DEVELOPER);

    $dlength = strlen($CFG->dirroot);

    foreach ($subsystems as $k => $v) {
        if ($v === null) {
            continue;
        }
        $subsystems[$k] = substr($v, $dlength+1);
    }

    return $subsystems;
}

/**
 * Lists all plugin types.
 *
 * @deprecated since 2.6, use core_component::get_plugin_types()
 *
 * @param bool $fullpaths false means relative paths from dirroot
 * @return array Array of strings - name=>location
 */
function get_plugin_types($fullpaths = true) {
    global $CFG;

    // NOTE: do not add any other debugging here, keep forever.

    $types = core_component::get_plugin_types();

    if ($fullpaths) {
        return $types;
    }

    debugging('Short paths are deprecated when using get_plugin_types(), please fix the code to use fullpaths instead.', DEBUG_DEVELOPER);

    $dlength = strlen($CFG->dirroot);

    foreach ($types as $k => $v) {
        if ($k === 'theme') {
            $types[$k] = 'theme';
            continue;
        }
        $types[$k] = substr($v, $dlength+1);
    }

    return $types;
}

/**
 * Use when listing real plugins of one type.
 *
 * @deprecated since 2.6, use core_component::get_plugin_list()
 *
 * @param string $plugintype type of plugin
 * @return array name=>fulllocation pairs of plugins of given type
 */
function get_plugin_list($plugintype) {

    // NOTE: do not add any other debugging here, keep forever.

    if ($plugintype === '') {
        $plugintype = 'mod';
    }

    return core_component::get_plugin_list($plugintype);
}

/**
 * Get a list of all the plugins of a given type that define a certain class
 * in a certain file. The plugin component names and class names are returned.
 *
 * @deprecated since 2.6, use core_component::get_plugin_list_with_class()
 *
 * @param string $plugintype the type of plugin, e.g. 'mod' or 'report'.
 * @param string $class the part of the name of the class after the
 *      frankenstyle prefix. e.g 'thing' if you are looking for classes with
 *      names like report_courselist_thing. If you are looking for classes with
 *      the same name as the plugin name (e.g. qtype_multichoice) then pass ''.
 * @param string $file the name of file within the plugin that defines the class.
 * @return array with frankenstyle plugin names as keys (e.g. 'report_courselist', 'mod_forum')
 *      and the class names as values (e.g. 'report_courselist_thing', 'qtype_multichoice').
 */
function get_plugin_list_with_class($plugintype, $class, $file) {

    // NOTE: do not add any other debugging here, keep forever.

    return core_component::get_plugin_list_with_class($plugintype, $class, $file);
}

/**
 * Returns the exact absolute path to plugin directory.
 *
 * @deprecated since 2.6, use core_component::get_plugin_directory()
 *
 * @param string $plugintype type of plugin
 * @param string $name name of the plugin
 * @return string full path to plugin directory; NULL if not found
 */
function get_plugin_directory($plugintype, $name) {

    // NOTE: do not add any other debugging here, keep forever.

    if ($plugintype === '') {
        $plugintype = 'mod';
    }

    return core_component::get_plugin_directory($plugintype, $name);
}

/**
 * Normalize the component name using the "frankenstyle" names.
 *
 * @deprecated since 2.6, use core_component::normalize_component()
 *
 * @param string $component
 * @return array as (string)$type => (string)$plugin
 */
function normalize_component($component) {

    // NOTE: do not add any other debugging here, keep forever.

    return core_component::normalize_component($component);
}

/**
 * Return exact absolute path to a plugin directory.
 *
 * @deprecated since 2.6, use core_component::normalize_component()
 *
 * @param string $component name such as 'moodle', 'mod_forum'
 * @return string full path to component directory; NULL if not found
 */
function get_component_directory($component) {

    // NOTE: do not add any other debugging here, keep forever.

    return core_component::get_component_directory($component);
}

/**
 * Get the context instance as an object. This function will create the
 * context instance if it does not exist yet.
 *
 * @deprecated since 2.2, use context_course::instance() or other relevant class instead
 * @todo This will be deleted in Moodle 2.8, refer MDL-34472
 * @param integer $contextlevel The context level, for example CONTEXT_COURSE, or CONTEXT_MODULE.
 * @param integer $instance The instance id. For $level = CONTEXT_COURSE, this would be $course->id,
 *      for $level = CONTEXT_MODULE, this would be $cm->id. And so on. Defaults to 0
 * @param int $strictness IGNORE_MISSING means compatible mode, false returned if record not found, debug message if more found;
 *      MUST_EXIST means throw exception if no record or multiple records found
 * @return context The context object.
 */
function get_context_instance($contextlevel, $instance = 0, $strictness = IGNORE_MISSING) {

    debugging('get_context_instance() is deprecated, please use context_xxxx::instance() instead.', DEBUG_DEVELOPER);

    $instances = (array)$instance;
    $contexts = array();

    $classname = context_helper::get_class_for_level($contextlevel);

    // we do not load multiple contexts any more, PAGE should be responsible for any preloading
    foreach ($instances as $inst) {
        $contexts[$inst] = $classname::instance($inst, $strictness);
    }

    if (is_array($instance)) {
        return $contexts;
    } else {
        return $contexts[$instance];
    }
}
/* === End of long term deprecated api list === */

/**
 * Adds a file upload to the log table so that clam can resolve the filename to the user later if necessary
 *
 * @deprecated since 2.7 - use new file picker instead
 *
 */
function clam_log_upload($newfilepath, $course=null, $nourl=false) {
    throw new coding_exception('clam_log_upload() can not be used any more, please use file picker instead');
}

/**
 * This function logs to error_log and to the log table that an infected file has been found and what's happened to it.
 *
 * @deprecated since 2.7 - use new file picker instead
 *
 */
function clam_log_infected($oldfilepath='', $newfilepath='', $userid=0) {
    throw new coding_exception('clam_log_infected() can not be used any more, please use file picker instead');
}

/**
 * Some of the modules allow moving attachments (glossary), in which case we need to hunt down an original log and change the path.
 *
 * @deprecated since 2.7 - use new file picker instead
 *
 */
function clam_change_log($oldpath, $newpath, $update=true) {
    throw new coding_exception('clam_change_log() can not be used any more, please use file picker instead');
}

/**
 * Replaces the given file with a string.
 *
 * @deprecated since 2.7 - infected files are now deleted in file picker
 *
 */
function clam_replace_infected_file($file) {
    throw new coding_exception('clam_replace_infected_file() can not be used any more, please use file picker instead');
}

/**
 * Deals with an infected file - either moves it to a quarantinedir
 * (specified in CFG->quarantinedir) or deletes it.
 *
 * If moving it fails, it deletes it.
 *
 * @deprecated since 2.7
 */
function clam_handle_infected_file($file, $userid=0, $basiconly=false) {
    throw new coding_exception('clam_handle_infected_file() can not be used any more, please use file picker instead');
}

/**
 * If $CFG->runclamonupload is set, we scan a given file. (called from {@link preprocess_files()})
 *
 * @deprecated since 2.7
 */
function clam_scan_moodle_file(&$file, $course) {
    throw new coding_exception('clam_scan_moodle_file() can not be used any more, please use file picker instead');
}


/**
 * Checks whether the password compatibility library will work with the current
 * version of PHP. This cannot be done using PHP version numbers since the fix
 * has been backported to earlier versions in some distributions.
 *
 * See https://github.com/ircmaxell/password_compat/issues/10 for more details.
 *
 * @deprecated since 2.7 PHP 5.4.x should be always compatible.
 *
 */
function password_compat_not_supported() {
    throw new coding_exception('Do not use password_compat_not_supported() - bcrypt is now always available');
}

/**
 * Factory method that was returning moodle_session object.
 *
 * @deprecated since 2.6
 */
function session_get_instance() {
    throw new coding_exception('session_get_instance() is removed, use \core\session\manager instead');
}

/**
 * Returns true if legacy session used.
 *
 * @deprecated since 2.6
 */
function session_is_legacy() {
    throw new coding_exception('session_is_legacy() is removed, do not use any more');
}

/**
 * Terminates all sessions, auth hooks are not executed.
 *
 * @deprecated since 2.6
 */
function session_kill_all() {
    throw new coding_exception('session_kill_all() is removed, use \core\session\manager::kill_all_sessions() instead');
}

/**
 * Mark session as accessed, prevents timeouts.
 *
 * @deprecated since 2.6
 */
function session_touch($sid) {
    throw new coding_exception('session_touch() is removed, use \core\session\manager::touch_session() instead');
}

/**
 * Terminates one sessions, auth hooks are not executed.
 *
 * @deprecated since 2.6
 */
function session_kill($sid) {
    throw new coding_exception('session_kill() is removed, use \core\session\manager::kill_session() instead');
}

/**
 * Terminates all sessions of one user, auth hooks are not executed.
 *
 * @deprecated since 2.6
 */
function session_kill_user($userid) {
    throw new coding_exception('session_kill_user() is removed, use \core\session\manager::kill_user_sessions() instead');
}

/**
 * Setup $USER object - called during login, loginas, etc.
 *
 * Call sync_user_enrolments() manually after log-in, or log-in-as.
 *
 * @deprecated since 2.6
 */
function session_set_user($user) {
    throw new coding_exception('session_set_user() is removed, use \core\session\manager::set_user() instead');
}

/**
 * Is current $USER logged-in-as somebody else?
 * @deprecated since 2.6
 */
function session_is_loggedinas() {
    throw new coding_exception('session_is_loggedinas() is removed, use \core\session\manager::is_loggedinas() instead');
}

/**
 * Returns the $USER object ignoring current login-as session
 * @deprecated since 2.6
 */
function session_get_realuser() {
    throw new coding_exception('session_get_realuser() is removed, use \core\session\manager::get_realuser() instead');
}

/**
 * Login as another user - no security checks here.
 * @deprecated since 2.6
 */
function session_loginas($userid, $context) {
    throw new coding_exception('session_loginas() is removed, use \core\session\manager::loginas() instead');
}

/**
 * Minify JavaScript files.
 *
 * @deprecated since 2.6
 */
function js_minify($files) {
    throw new coding_exception('js_minify() is removed, use core_minify::js_files() or core_minify::js() instead.');
}

/**
 * Minify CSS files.
 *
 * @deprecated since 2.6
 */
function css_minify_css($files) {
    throw new coding_exception('css_minify_css() is removed, use core_minify::css_files() or core_minify::css() instead.');
}

// === Deprecated before 2.6.0 ===

/**
 * Hack to find out the GD version by parsing phpinfo output
 */
function check_gd_version() {
    throw new coding_exception('check_gd_version() is removed, GD extension is always available now');
}

/**
 * Not used any more, the account lockout handling is now
 * part of authenticate_user_login().
 * @deprecated
 */
function update_login_count() {
    throw new coding_exception('update_login_count() is removed, all calls need to be removed');
}

/**
 * Not used any more, replaced by proper account lockout.
 * @deprecated
 */
function reset_login_count() {
    throw new coding_exception('reset_login_count() is removed, all calls need to be removed');
}

/**
 * @deprecated
 */
function update_log_display_entry($module, $action, $mtable, $field) {

    throw new coding_exception('The update_log_display_entry() is removed, please use db/log.php description file instead.');
}

/**
 * @deprecated use the text formatting in a standard way instead (http://docs.moodle.org/dev/Output_functions)
 *             this was abused mostly for embedding of attachments
 */
function filter_text($text, $courseid = NULL) {
    throw new coding_exception('filter_text() can not be used anymore, use format_text(), format_string() etc instead.');
}

/**
 * @deprecated use $PAGE->https_required() instead
 */
function httpsrequired() {
    throw new coding_exception('httpsrequired() can not be used any more use $PAGE->https_required() instead.');
}

/**
 * Given a physical path to a file, returns the URL through which it can be reached in Moodle.
 *
 * @deprecated use moodle_url factory methods instead
 *
 * @param string $path Physical path to a file
 * @param array $options associative array of GET variables to append to the URL
 * @param string $type (questionfile|rssfile|httpscoursefile|coursefile)
 * @return string URL to file
 */
function get_file_url($path, $options=null, $type='coursefile') {
    global $CFG;

    $path = str_replace('//', '/', $path);
    $path = trim($path, '/'); // no leading and trailing slashes

    // type of file
    switch ($type) {
       case 'questionfile':
            $url = $CFG->wwwroot."/question/exportfile.php";
            break;
       case 'rssfile':
            $url = $CFG->wwwroot."/rss/file.php";
            break;
        case 'httpscoursefile':
            $url = $CFG->httpswwwroot."/file.php";
            break;
         case 'coursefile':
        default:
            $url = $CFG->wwwroot."/file.php";
    }

    if ($CFG->slasharguments) {
        $parts = explode('/', $path);
        foreach ($parts as $key => $part) {
        /// anchor dash character should not be encoded
            $subparts = explode('#', $part);
            $subparts = array_map('rawurlencode', $subparts);
            $parts[$key] = implode('#', $subparts);
        }
        $path  = implode('/', $parts);
        $ffurl = $url.'/'.$path;
        $separator = '?';
    } else {
        $path = rawurlencode('/'.$path);
        $ffurl = $url.'?file='.$path;
        $separator = '&amp;';
    }

    if ($options) {
        foreach ($options as $name=>$value) {
            $ffurl = $ffurl.$separator.$name.'='.$value;
            $separator = '&amp;';
        }
    }

    return $ffurl;
}

/**
 * @deprecated use get_enrolled_users($context) instead.
 */
function get_course_participants($courseid) {
    throw new coding_exception('get_course_participants() can not be used any more, use get_enrolled_users() instead.');
}

/**
 * @deprecated use is_enrolled($context, $userid) instead.
 */
function is_course_participant($userid, $courseid) {
    throw new coding_exception('is_course_participant() can not be used any more, use is_enrolled() instead.');
}

/**
 * @deprecated
 */
function get_recent_enrolments($courseid, $timestart) {
    throw new coding_exception('get_recent_enrolments() is removed as it returned inaccurate results.');
}

/**
 * @deprecated use clean_param($string, PARAM_FILE) instead.
 */
function detect_munged_arguments($string, $allowdots=1) {
    throw new coding_exception('detect_munged_arguments() can not be used any more, please use clean_param(,PARAM_FILE) instead.');
}


/**
 * Unzip one zip file to a destination dir
 * Both parameters must be FULL paths
 * If destination isn't specified, it will be the
 * SAME directory where the zip file resides.
 *
 * @global object
 * @param string $zipfile The zip file to unzip
 * @param string $destination The location to unzip to
 * @param bool $showstatus_ignored Unused
 */
function unzip_file($zipfile, $destination = '', $showstatus_ignored = true) {
    global $CFG;

    //Extract everything from zipfile
    $path_parts = pathinfo(cleardoubleslashes($zipfile));
    $zippath = $path_parts["dirname"];       //The path of the zip file
    $zipfilename = $path_parts["basename"];  //The name of the zip file
    $extension = $path_parts["extension"];    //The extension of the file

    //If no file, error
    if (empty($zipfilename)) {
        return false;
    }

    //If no extension, error
    if (empty($extension)) {
        return false;
    }

    //Clear $zipfile
    $zipfile = cleardoubleslashes($zipfile);

    //Check zipfile exists
    if (!file_exists($zipfile)) {
        return false;
    }

    //If no destination, passed let's go with the same directory
    if (empty($destination)) {
        $destination = $zippath;
    }

    //Clear $destination
    $destpath = rtrim(cleardoubleslashes($destination), "/");

    //Check destination path exists
    if (!is_dir($destpath)) {
        return false;
    }

    $packer = get_file_packer('application/zip');

    $result = $packer->extract_to_pathname($zipfile, $destpath);

    if ($result === false) {
        return false;
    }

    foreach ($result as $status) {
        if ($status !== true) {
            return false;
        }
    }

    return true;
}

/**
 * Zip an array of files/dirs to a destination zip file
 * Both parameters must be FULL paths to the files/dirs
 *
 * @global object
 * @param array $originalfiles Files to zip
 * @param string $destination The destination path
 * @return bool Outcome
 */
function zip_files ($originalfiles, $destination) {
    global $CFG;

    //Extract everything from destination
    $path_parts = pathinfo(cleardoubleslashes($destination));
    $destpath = $path_parts["dirname"];       //The path of the zip file
    $destfilename = $path_parts["basename"];  //The name of the zip file
    $extension = $path_parts["extension"];    //The extension of the file

    //If no file, error
    if (empty($destfilename)) {
        return false;
    }

    //If no extension, add it
    if (empty($extension)) {
        $extension = 'zip';
        $destfilename = $destfilename.'.'.$extension;
    }

    //Check destination path exists
    if (!is_dir($destpath)) {
        return false;
    }

    //Check destination path is writable. TODO!!

    //Clean destination filename
    $destfilename = clean_filename($destfilename);

    //Now check and prepare every file
    $files = array();
    $origpath = NULL;

    foreach ($originalfiles as $file) {  //Iterate over each file
        //Check for every file
        $tempfile = cleardoubleslashes($file); // no doubleslashes!
        //Calculate the base path for all files if it isn't set
        if ($origpath === NULL) {
            $origpath = rtrim(cleardoubleslashes(dirname($tempfile)), "/");
        }
        //See if the file is readable
        if (!is_readable($tempfile)) {  //Is readable
            continue;
        }
        //See if the file/dir is in the same directory than the rest
        if (rtrim(cleardoubleslashes(dirname($tempfile)), "/") != $origpath) {
            continue;
        }
        //Add the file to the array
        $files[] = $tempfile;
    }

    $zipfiles = array();
    $start = strlen($origpath)+1;
    foreach($files as $file) {
        $zipfiles[substr($file, $start)] = $file;
    }

    $packer = get_file_packer('application/zip');

    return $packer->archive_to_pathname($zipfiles, $destpath . '/' . $destfilename);
}

/**
 * @deprecated use groups_get_all_groups() instead.
 */
function mygroupid($courseid) {
    throw new coding_exception('mygroupid() can not be used any more, please use groups_get_all_groups() instead.');
}


/**
 * Returns the current group mode for a given course or activity module
 *
 * Could be false, SEPARATEGROUPS or VISIBLEGROUPS    (<-- Martin)
 *
 * @deprecated since Moodle 2.0 MDL-14617 - please do not use this function any more.
 * @todo MDL-50273 This will be deleted in Moodle 3.2.
 *
 * @param object $course Course Object
 * @param object $cm Course Manager Object
 * @return mixed $course->groupmode
 */
function groupmode($course, $cm=null) {

    debugging('groupmode() is deprecated, please use groups_get_* instead', DEBUG_DEVELOPER);
    if (isset($cm->groupmode) && empty($course->groupmodeforce)) {
        return $cm->groupmode;
    }
    return $course->groupmode;
}

/**
 * Sets the current group in the session variable
 * When $SESSION->currentgroup[$courseid] is set to 0 it means, show all groups.
 * Sets currentgroup[$courseid] in the session variable appropriately.
 * Does not do any permission checking.
 *
 * @deprecated Since year 2006 - please do not use this function any more.
 * @todo MDL-50273 This will be deleted in Moodle 3.2.
 *
 * @global object
 * @global object
 * @param int $courseid The course being examined - relates to id field in
 * 'course' table.
 * @param int $groupid The group being examined.
 * @return int Current group id which was set by this function
 */
function set_current_group($courseid, $groupid) {
    global $SESSION;

    debugging('set_current_group() is deprecated, please use $SESSION->currentgroup[$courseid] instead', DEBUG_DEVELOPER);
    return $SESSION->currentgroup[$courseid] = $groupid;
}

/**
 * Gets the current group - either from the session variable or from the database.
 *
 * @deprecated Since year 2006 - please do not use this function any more.
 * @todo MDL-50273 This will be deleted in Moodle 3.2.
 *
 * @global object
 * @param int $courseid The course being examined - relates to id field in
 * 'course' table.
 * @param bool $full If true, the return value is a full record object.
 * If false, just the id of the record.
 * @return int|bool
 */
function get_current_group($courseid, $full = false) {
    global $SESSION;

    debugging('get_current_group() is deprecated, please use groups_get_* instead', DEBUG_DEVELOPER);
    if (isset($SESSION->currentgroup[$courseid])) {
        if ($full) {
            return groups_get_group($SESSION->currentgroup[$courseid]);
        } else {
            return $SESSION->currentgroup[$courseid];
        }
    }

    $mygroupid = mygroupid($courseid);
    if (is_array($mygroupid)) {
        $mygroupid = array_shift($mygroupid);
        set_current_group($courseid, $mygroupid);
        if ($full) {
            return groups_get_group($mygroupid);
        } else {
            return $mygroupid;
        }
    }

    if ($full) {
        return false;
    } else {
        return 0;
    }
}

/**
 * @deprecated Since Moodle 2.8
 */
function groups_filter_users_by_course_module_visible($cm, $users) {
    throw new coding_exception('groups_filter_users_by_course_module_visible() is removed. ' .
            'Replace with a call to \core_availability\info_module::filter_user_list(), ' .
            'which does basically the same thing but includes other restrictions such ' .
            'as profile restrictions.');
}

/**
 * @deprecated Since Moodle 2.8
 */
function groups_course_module_visible($cm, $userid=null) {
    throw new coding_exception('groups_course_module_visible() is removed, use $cm->uservisible to decide whether the current
        user can ' . 'access an activity.', DEBUG_DEVELOPER);
}

/**
 * @deprecated since 2.0
 */
function error($message, $link='') {
    throw new coding_exception('notlocalisederrormessage', 'error', $link, $message, 'error() is a removed, please call
            print_error() instead of error()');
}


/**
 * @deprecated use $PAGE->theme->name instead.
 */
function current_theme() {
    throw new coding_exception('current_theme() can not be used any more, please use $PAGE->theme->name instead');
}

/**
 * @deprecated
 */
function formerr($error) {
    throw new coding_exception('formerr() is removed. Please change your code to use $OUTPUT->error_text($string).');
}

/**
 * @deprecated use $OUTPUT->skip_link_target() in instead.
 */
function skip_main_destination() {
    throw new coding_exception('skip_main_destination() can not be used any more, please use $OUTPUT->skip_link_target() instead.');
}

/**
 * @deprecated use $OUTPUT->container() instead.
 */
function print_container($message, $clearfix=false, $classes='', $idbase='', $return=false) {
    throw new coding_exception('print_container() can not be used any more. Please use $OUTPUT->container() instead.');
}

/**
 * @deprecated use $OUTPUT->container_start() instead.
 */
function print_container_start($clearfix=false, $classes='', $idbase='', $return=false) {
    throw new coding_exception('print_container_start() can not be used any more. Please use $OUTPUT->container_start() instead.');
}

/**
 * @deprecated use $OUTPUT->container_end() instead.
 */
function print_container_end($return=false) {
    throw new coding_exception('print_container_end() can not be used any more. Please use $OUTPUT->container_end() instead.');
}

/**
 * Print a bold message in an optional color.
 *
 * @deprecated use $OUTPUT->notification instead.
 * @param string $message The message to print out
 * @param string $style Optional style to display message text in
 * @param string $align Alignment option
 * @param bool $return whether to return an output string or echo now
 * @return string|bool Depending on $result
 */
function notify($message, $classes = 'notifyproblem', $align = 'center', $return = false) {
    global $OUTPUT;

    if ($classes == 'green') {
        debugging('Use of deprecated class name "green" in notify. Please change to "notifysuccess".', DEBUG_DEVELOPER);
        $classes = 'notifysuccess'; // Backward compatible with old color system
    }

    $output = $OUTPUT->notification($message, $classes);
    if ($return) {
        return $output;
    } else {
        echo $output;
    }
}

/**
 * @deprecated use $OUTPUT->continue_button() instead.
 */
function print_continue($link, $return = false) {
    throw new coding_exception('print_continue() can not be used any more. Please use $OUTPUT->continue_button() instead.');
}

/**
 * @deprecated use $PAGE methods instead.
 */
function print_header($title='', $heading='', $navigation='', $focus='',
                      $meta='', $cache=true, $button='&nbsp;', $menu=null,
                      $usexml=false, $bodytags='', $return=false) {

    throw new coding_exception('print_header() can not be used any more. Please use $PAGE methods instead.');
}

/**
 * @deprecated use $PAGE methods instead.
 */
function print_header_simple($title='', $heading='', $navigation='', $focus='', $meta='',
                       $cache=true, $button='&nbsp;', $menu='', $usexml=false, $bodytags='', $return=false) {

    throw new coding_exception('print_header_simple() can not be used any more. Please use $PAGE methods instead.');
}

/**
 * @deprecated use $OUTPUT->block() instead.
 */
function print_side_block($heading='', $content='', $list=NULL, $icons=NULL, $footer='', $attributes = array(), $title='') {
    throw new coding_exception('print_side_block() can not be used any more, please use $OUTPUT->block() instead.');
}

/**
 * Prints a basic textarea field.
 *
 * @deprecated since Moodle 2.0
 *
 * When using this function, you should
 *
 * @global object
 * @param bool $unused No longer used.
 * @param int $rows Number of rows to display  (minimum of 10 when $height is non-null)
 * @param int $cols Number of columns to display (minimum of 65 when $width is non-null)
 * @param null $width (Deprecated) Width of the element; if a value is passed, the minimum value for $cols will be 65. Value is otherwise ignored.
 * @param null $height (Deprecated) Height of the element; if a value is passe, the minimum value for $rows will be 10. Value is otherwise ignored.
 * @param string $name Name to use for the textarea element.
 * @param string $value Initial content to display in the textarea.
 * @param int $obsolete deprecated
 * @param bool $return If false, will output string. If true, will return string value.
 * @param string $id CSS ID to add to the textarea element.
 * @return string|void depending on the value of $return
 */
function print_textarea($unused, $rows, $cols, $width, $height, $name, $value='', $obsolete=0, $return=false, $id='') {
    /// $width and height are legacy fields and no longer used as pixels like they used to be.
    /// However, you can set them to zero to override the mincols and minrows values below.

    // Disabling because there is not yet a viable $OUTPUT option for cases when mforms can't be used
    // debugging('print_textarea() has been deprecated. You should be using mforms and the editor element.');

    global $CFG;

    $mincols = 65;
    $minrows = 10;
    $str = '';

    if ($id === '') {
        $id = 'edit-'.$name;
    }

    if ($height && ($rows < $minrows)) {
        $rows = $minrows;
    }
    if ($width && ($cols < $mincols)) {
        $cols = $mincols;
    }

    editors_head_setup();
    $editor = editors_get_preferred_editor(FORMAT_HTML);
    $editor->set_text($value);
    $editor->use_editor($id, array('legacy'=>true));

    $str .= "\n".'<textarea class="form-textarea" id="'. $id .'" name="'. $name .'" rows="'. $rows .'" cols="'. $cols .'" spellcheck="true">'."\n";
    $str .= htmlspecialchars($value); // needed for editing of cleaned text!
    $str .= '</textarea>'."\n";

    if ($return) {
        return $str;
    }
    echo $str;
}

/**
 * Returns an image of an up or down arrow, used for column sorting. To avoid unnecessary DB accesses, please
 * provide this function with the language strings for sortasc and sortdesc.
 *
 * @deprecated use $OUTPUT->arrow() instead.
 * @todo final deprecation of this function once MDL-45448 is resolved
 *
 * If no sort string is associated with the direction, an arrow with no alt text will be printed/returned.
 *
 * @global object
 * @param string $direction 'up' or 'down'
 * @param string $strsort The language string used for the alt attribute of this image
 * @param bool $return Whether to print directly or return the html string
 * @return string|void depending on $return
 *
 */
function print_arrow($direction='up', $strsort=null, $return=false) {
    global $OUTPUT;

    debugging('print_arrow() is deprecated. Please use $OUTPUT->arrow() instead.', DEBUG_DEVELOPER);

    if (!in_array($direction, array('up', 'down', 'right', 'left', 'move'))) {
        return null;
    }

    $return = null;

    switch ($direction) {
        case 'up':
            $sortdir = 'asc';
            break;
        case 'down':
            $sortdir = 'desc';
            break;
        case 'move':
            $sortdir = 'asc';
            break;
        default:
            $sortdir = null;
            break;
    }

    // Prepare language string
    $strsort = '';
    if (empty($strsort) && !empty($sortdir)) {
        $strsort  = get_string('sort' . $sortdir, 'grades');
    }

    $return = ' <img src="'.$OUTPUT->pix_url('t/' . $direction) . '" alt="'.$strsort.'" /> ';

    if ($return) {
        return $return;
    } else {
        echo $return;
    }
}

/**
 * @deprecated since Moodle 2.0
 */
function choose_from_menu ($options, $name, $selected='', $nothing='choose', $script='',
                           $nothingvalue='0', $return=false, $disabled=false, $tabindex=0,
                           $id='', $listbox=false, $multiple=false, $class='') {
    throw new coding_exception('choose_from_menu() is removed. Please change your code to use html_writer::select().');

}

/**
 * @deprecated use $OUTPUT->help_icon_scale($courseid, $scale) instead.
 */
function print_scale_menu_helpbutton($courseid, $scale, $return=false) {
    throw new coding_exception('print_scale_menu_helpbutton() can not be used any more. '.
        'Please use $OUTPUT->help_icon_scale($courseid, $scale) instead.');
}

/**
 * @deprecated use html_writer::checkbox() instead.
 */
function print_checkbox($name, $value, $checked = true, $label = '', $alt = '', $script='', $return=false) {
    throw new coding_exception('print_checkbox() can not be used any more. Please use html_writer::checkbox() instead.');
}

/**
 * Prints the 'update this xxx' button that appears on module pages.
 *
 * @deprecated since Moodle 2.0
 *
 * @param string $cmid the course_module id.
 * @param string $ignored not used any more. (Used to be courseid.)
 * @param string $string the module name - get_string('modulename', 'xxx')
 * @return string the HTML for the button, if this user has permission to edit it, else an empty string.
 */
function update_module_button($cmid, $ignored, $string) {
    global $CFG, $OUTPUT;

    // debugging('update_module_button() has been deprecated. Please change your code to use $OUTPUT->update_module_button().');

    //NOTE: DO NOT call new output method because it needs the module name we do not have here!

    if (has_capability('moodle/course:manageactivities', context_module::instance($cmid))) {
        $string = get_string('updatethis', '', $string);

        $url = new moodle_url("$CFG->wwwroot/course/mod.php", array('update' => $cmid, 'return' => true, 'sesskey' => sesskey()));
        return $OUTPUT->single_button($url, $string);
    } else {
        return '';
    }
}

/**
 * @deprecated use $OUTPUT->navbar() instead
 */
function print_navigation ($navigation, $separator=0, $return=false) {
    throw new coding_exception('print_navigation() can not be used any more, please update use $OUTPUT->navbar() instead.');
}

/**
 * @deprecated Please use $PAGE->navabar methods instead.
 */
function build_navigation($extranavlinks, $cm = null) {
    throw new coding_exception('build_navigation() can not be used any more, please use $PAGE->navbar methods instead.');
}

/**
 * @deprecated not relevant with global navigation in Moodle 2.x+
 */
function navmenu($course, $cm=NULL, $targetwindow='self') {
    throw new coding_exception('navmenu() can not be used any more, it is no longer relevant with global navigation.');
}

/// CALENDAR MANAGEMENT  ////////////////////////////////////////////////////////////////


/**
 * @deprecated please use calendar_event::create() instead.
 */
function add_event($event) {
    throw new coding_exception('add_event() can not be used any more, please use calendar_event::create() instead.');
}

/**
 * @deprecated please calendar_event->update() instead.
 */
function update_event($event) {
    throw new coding_exception('update_event() is removed, please use calendar_event->update() instead.');
}

/**
 * @deprecated please use calendar_event->delete() instead.
 */
function delete_event($id) {
    throw new coding_exception('delete_event() can not be used any more, please use '.
        'calendar_event->delete() instead.');
}

/**
 * @deprecated please use calendar_event->toggle_visibility(false) instead.
 */
function hide_event($event) {
    throw new coding_exception('hide_event() can not be used any more, please use '.
        'calendar_event->toggle_visibility(false) instead.');
}

/**
 * @deprecated please use calendar_event->toggle_visibility(true) instead.
 */
function show_event($event) {
    throw new coding_exception('show_event() can not be used any more, please use '.
        'calendar_event->toggle_visibility(true) instead.');
}

/**
 * @deprecated since Moodle 2.2 use core_text::xxxx() instead.
 * @see core_text
 */
function textlib_get_instance() {
    throw new coding_exception('textlib_get_instance() can not be used any more, please use '.
        'core_text::functioname() instead.');
}

/**
 * @deprecated since 2.4
 * @see get_section_name()
 * @see format_base::get_section_name()

 */
function get_generic_section_name($format, stdClass $section) {
    throw new coding_exception('get_generic_section_name() is deprecated. Please use appropriate functionality from class format_base');
}

/**
 * Returns an array of sections for the requested course id
 *
 * It is usually not recommended to display the list of sections used
 * in course because the course format may have it's own way to do it.
 *
 * If you need to just display the name of the section please call:
 * get_section_name($course, $section)
 * {@link get_section_name()}
 * from 2.4 $section may also be just the field course_sections.section
 *
 * If you need the list of all sections it is more efficient to get this data by calling
 * $modinfo = get_fast_modinfo($courseorid);
 * $sections = $modinfo->get_section_info_all()
 * {@link get_fast_modinfo()}
 * {@link course_modinfo::get_section_info_all()}
 *
 * Information about one section (instance of section_info):
 * get_fast_modinfo($courseorid)->get_sections_info($section)
 * {@link course_modinfo::get_section_info()}
 *
 * @deprecated since 2.4
 */
function get_all_sections($courseid) {

    throw new coding_exception('get_all_sections() is removed. See phpdocs for this function');
}

/**
 * This function is deprecated, please use {@link course_add_cm_to_section()}
 * Note that course_add_cm_to_section() also updates field course_modules.section and
 * calls rebuild_course_cache()
 *
 * @deprecated since 2.4
 */
function add_mod_to_section($mod, $beforemod = null) {
    throw new coding_exception('Function add_mod_to_section() is removed, please use course_add_cm_to_section()');
}

/**
 * Returns a number of useful structures for course displays
 *
 * Function get_all_mods() is deprecated in 2.4
 * Instead of:
 * <code>
 * get_all_mods($courseid, $mods, $modnames, $modnamesplural, $modnamesused);
 * </code>
 * please use:
 * <code>
 * $mods = get_fast_modinfo($courseorid)->get_cms();
 * $modnames = get_module_types_names();
 * $modnamesplural = get_module_types_names(true);
 * $modnamesused = get_fast_modinfo($courseorid)->get_used_module_names();
 * </code>
 *
 * @deprecated since 2.4
 */
function get_all_mods($courseid, &$mods, &$modnames, &$modnamesplural, &$modnamesused) {
    throw new coding_exception('Function get_all_mods() is removed. Use get_fast_modinfo() and get_module_types_names() instead. See phpdocs for details');
}

/**
 * Returns course section - creates new if does not exist yet
 *
 * This function is deprecated. To create a course section call:
 * course_create_sections_if_missing($courseorid, $sections);
 * to get the section call:
 * get_fast_modinfo($courseorid)->get_section_info($sectionnum);
 *
 * @see course_create_sections_if_missing()
 * @see get_fast_modinfo()
 * @deprecated since 2.4
 */
function get_course_section($section, $courseid) {
    throw new coding_exception('Function get_course_section() is removed. Please use course_create_sections_if_missing() and get_fast_modinfo() instead.');
}

/**
 * @deprecated since 2.4
 * @see format_weeks::get_section_dates()
 */
function format_weeks_get_section_dates($section, $course) {
    throw new coding_exception('Function format_weeks_get_section_dates() is removed. It is not recommended to'.
            ' use it outside of format_weeks plugin');
}

/**
 * Deprecated. Instead of:
 * list($content, $name) = get_print_section_cm_text($cm, $course);
 * use:
 * $content = $cm->get_formatted_content(array('overflowdiv' => true, 'noclean' => true));
 * $name = $cm->get_formatted_name();
 *
 * @deprecated since 2.5
 * @see cm_info::get_formatted_content()
 * @see cm_info::get_formatted_name()
 */
function get_print_section_cm_text(cm_info $cm, $course) {
    throw new coding_exception('Function get_print_section_cm_text() is removed. Please use '.
            'cm_info::get_formatted_content() and cm_info::get_formatted_name()');
}

/**
 * Deprecated. Please use:
 * $courserenderer = $PAGE->get_renderer('core', 'course');
 * $output = $courserenderer->course_section_add_cm_control($course, $section, $sectionreturn,
 *    array('inblock' => $vertical));
 * echo $output;
 *
 * @deprecated since 2.5
 * @see core_course_renderer::course_section_add_cm_control()
 */
function print_section_add_menus($course, $section, $modnames = null, $vertical=false, $return=false, $sectionreturn=null) {
    throw new coding_exception('Function print_section_add_menus() is removed. Please use course renderer '.
            'function course_section_add_cm_control()');
}

/**
 * Deprecated. Please use:
 * $courserenderer = $PAGE->get_renderer('core', 'course');
 * $actions = course_get_cm_edit_actions($mod, $indent, $section);
 * return ' ' . $courserenderer->course_section_cm_edit_actions($actions);
 *
 * @deprecated since 2.5
 * @see course_get_cm_edit_actions()
 * @see core_course_renderer->course_section_cm_edit_actions()
 */
function make_editing_buttons(stdClass $mod, $absolute_ignored = true, $moveselect = true, $indent=-1, $section=null) {
    throw new coding_exception('Function make_editing_buttons() is removed, please see PHPdocs in '.
            'lib/deprecatedlib.php on how to replace it');
}

/**
 * Deprecated. Please use:
 * $courserenderer = $PAGE->get_renderer('core', 'course');
 * echo $courserenderer->course_section_cm_list($course, $section, $sectionreturn,
 *     array('hidecompletion' => $hidecompletion));
 *
 * @deprecated since 2.5
 * @see core_course_renderer::course_section_cm_list()
 */
function print_section($course, $section, $mods, $modnamesused, $absolute=false, $width="100%", $hidecompletion=false, $sectionreturn=null) {
    throw new coding_exception('Function print_section() is removed. Please use course renderer function '.
            'course_section_cm_list() instead.');
}

/**
 * @deprecated since 2.5
 */
function print_overview($courses, array $remote_courses=array()) {
    throw new coding_exception('Function print_overview() is removed. Use block course_overview to display this information');
}

/**
 * @deprecated since 2.5
 */
function print_recent_activity($course) {
    throw new coding_exception('Function print_recent_activity() is removed. It is not recommended to'.
            ' use it outside of block_recent_activity');
}

/**
 * @deprecated since 2.5
 */
function delete_course_module($id) {
    throw new coding_exception('Function delete_course_module() is removed. Please use course_delete_module() instead.');
}

/**
 * @deprecated since 2.5
 */
function update_category_button($categoryid = 0) {
    throw new coding_exception('Function update_category_button() is removed. Pages to view '.
            'and edit courses are now separate and no longer depend on editing mode.');
}

/**
 * This function is deprecated! For list of categories use
 * coursecat::make_all_categories($requiredcapability, $excludeid, $separator)
 * For parents of one particular category use
 * coursecat::get($id)->get_parents()
 *
 * @deprecated since 2.5
 */
function make_categories_list(&$list, &$parents, $requiredcapability = '',
        $excludeid = 0, $category = NULL, $path = "") {
    throw new coding_exception('Global function make_categories_list() is removed. Please use '.
            'coursecat::make_categories_list() and coursecat::get_parents()');
}

/**
 * @deprecated since 2.5
 */
function category_delete_move($category, $newparentid, $showfeedback=true) {
    throw new coding_exception('Function category_delete_move() is removed. Please use coursecat::delete_move() instead.');
}

/**
 * @deprecated since 2.5
 */
function category_delete_full($category, $showfeedback=true) {
    throw new coding_exception('Function category_delete_full() is removed. Please use coursecat::delete_full() instead.');
}

/**
 * This function is deprecated. Please use
 * $coursecat = coursecat::get($category->id);
 * if ($coursecat->can_change_parent($newparentcat->id)) {
 *     $coursecat->change_parent($newparentcat->id);
 * }
 *
 * Alternatively you can use
 * $coursecat->update(array('parent' => $newparentcat->id));
 *
 * @see coursecat::change_parent()
 * @see coursecat::update()
 * @deprecated since 2.5
 */
function move_category($category, $newparentcat) {
    throw new coding_exception('Function move_category() is removed. Please use coursecat::change_parent() instead.');
}

/**
 * This function is deprecated. Please use
 * coursecat::get($category->id)->hide();
 *
 * @see coursecat::hide()
 * @deprecated since 2.5
 */
function course_category_hide($category) {
    throw new coding_exception('Function course_category_hide() is removed. Please use coursecat::hide() instead.');
}

/**
 * This function is deprecated. Please use
 * coursecat::get($category->id)->show();
 *
 * @see coursecat::show()
 * @deprecated since 2.5
 */
function course_category_show($category) {
    throw new coding_exception('Function course_category_show() is removed. Please use coursecat::show() instead.');
}

/**
 * This function is deprecated.
 * To get the category with the specified it please use:
 * coursecat::get($catid, IGNORE_MISSING);
 * or
 * coursecat::get($catid, MUST_EXIST);
 *
 * To get the first available category please use
 * coursecat::get_default();
 *
 * @deprecated since 2.5
 */
function get_course_category($catid=0) {
    throw new coding_exception('Function get_course_category() is removed. Please use coursecat::get(), see phpdocs for more details');
}

/**
 * This function is deprecated. It is replaced with the method create() in class coursecat.
 * {@link coursecat::create()} also verifies the data, fixes sortorder and logs the action
 *
 * @deprecated since 2.5
 */
function create_course_category($category) {
    throw new coding_exception('Function create_course_category() is removed. Please use coursecat::create(), see phpdocs for more details');
}

/**
 * This function is deprecated.
 *
 * To get visible children categories of the given category use:
 * coursecat::get($categoryid)->get_children();
 * This function will return the array or coursecat objects, on each of them
 * you can call get_children() again
 *
 * @see coursecat::get()
 * @see coursecat::get_children()
 *
 * @deprecated since 2.5
 */
function get_all_subcategories($catid) {
    throw new coding_exception('Function get_all_subcategories() is removed. Please use appropriate methods() of coursecat
            class. See phpdocs for more details');
}

/**
 * This function is deprecated. Please use functions in class coursecat:
 * - coursecat::get($parentid)->has_children()
 * tells if the category has children (visible or not to the current user)
 *
 * - coursecat::get($parentid)->get_children()
 * returns an array of coursecat objects, each of them represents a children category visible
 * to the current user (i.e. visible=1 or user has capability to view hidden categories)
 *
 * - coursecat::get($parentid)->get_children_count()
 * returns number of children categories visible to the current user
 *
 * - coursecat::count_all()
 * returns total count of all categories in the system (both visible and not)
 *
 * - coursecat::get_default()
 * returns the first category (usually to be used if count_all() == 1)
 *
 * @deprecated since 2.5
 */
function get_child_categories($parentid) {
    throw new coding_exception('Function get_child_categories() is removed. Use coursecat::get_children() or see phpdocs for
            more details.');
}

/**
 *
 * @deprecated since 2.5
 *
 * This function is deprecated. Use appropriate functions from class coursecat.
 * Examples:
 *
 * coursecat::get($categoryid)->get_children()
 * - returns all children of the specified category as instances of class
 * coursecat, which means on each of them method get_children() can be called again.
 * Only categories visible to the current user are returned.
 *
 * coursecat::get(0)->get_children()
 * - returns all top-level categories visible to the current user.
 *
 * Sort fields can be specified, see phpdocs to {@link coursecat::get_children()}
 *
 * coursecat::make_categories_list()
 * - returns an array of all categories id/names in the system.
 * Also only returns categories visible to current user and can additionally be
 * filetered by capability, see phpdocs to {@link coursecat::make_categories_list()}
 *
 * make_categories_options()
 * - Returns full course categories tree to be used in html_writer::select()
 *
 * Also see functions {@link coursecat::get_children_count()}, {@link coursecat::count_all()},
 * {@link coursecat::get_default()}
 */
function get_categories($parent='none', $sort=NULL, $shallow=true) {
    throw new coding_exception('Function get_categories() is removed. Please use coursecat::get_children() or see phpdocs for other alternatives');
}

/**
* This function is deprecated, please use course renderer:
* $renderer = $PAGE->get_renderer('core', 'course');
* echo $renderer->course_search_form($value, $format);
*
* @deprecated since 2.5
*/
function print_course_search($value="", $return=false, $format="plain") {
    throw new coding_exception('Function print_course_search() is removed, please use course renderer');
}

/**
 * This function is deprecated, please use:
 * $renderer = $PAGE->get_renderer('core', 'course');
 * echo $renderer->frontpage_my_courses()
 *
 * @deprecated since 2.5
 */
function print_my_moodle() {
    throw new coding_exception('Function print_my_moodle() is removed, please use course renderer function frontpage_my_courses()');
}

/**
 * This function is deprecated, it is replaced with protected function
 * {@link core_course_renderer::frontpage_remote_course()}
 * It is only used from function {@link core_course_renderer::frontpage_my_courses()}
 *
 * @deprecated since 2.5
 */
function print_remote_course($course, $width="100%") {
    throw new coding_exception('Function print_remote_course() is removed, please use course renderer');
}

/**
 * This function is deprecated, it is replaced with protected function
 * {@link core_course_renderer::frontpage_remote_host()}
 * It is only used from function {@link core_course_renderer::frontpage_my_courses()}
 *
 * @deprecated since 2.5
 */
function print_remote_host($host, $width="100%") {
    throw new coding_exception('Function print_remote_host() is removed, please use course renderer');
}

/**
 * @deprecated since 2.5
 *
 * See http://docs.moodle.org/dev/Courses_lists_upgrade_to_2.5
 */
function print_whole_category_list($category=NULL, $displaylist=NULL, $parentslist=NULL, $depth=-1, $showcourses = true, $categorycourses=NULL) {
    throw new coding_exception('Function print_whole_category_list() is removed, please use course renderer');
}

/**
 * @deprecated since 2.5
 */
function print_category_info($category, $depth = 0, $showcourses = false, array $courses = null) {
    throw new coding_exception('Function print_category_info() is removed, please use course renderer');
}

/**
 * @deprecated since 2.5
 *
 * This function is not used any more in moodle core and course renderer does not have render function for it.
 * Combo list on the front page is displayed as:
 * $renderer = $PAGE->get_renderer('core', 'course');
 * echo $renderer->frontpage_combo_list()
 *
 * The new class {@link coursecat} stores the information about course category tree
 * To get children categories use:
 * coursecat::get($id)->get_children()
 * To get list of courses use:
 * coursecat::get($id)->get_courses()
 *
 * See http://docs.moodle.org/dev/Courses_lists_upgrade_to_2.5
 */
function get_course_category_tree($id = 0, $depth = 0) {
    throw new coding_exception('Function get_course_category_tree() is removed, please use course renderer or coursecat class,
            see function phpdocs for more info');
}

/**
 * @deprecated since 2.5
 *
 * To print a generic list of courses use:
 * $renderer = $PAGE->get_renderer('core', 'course');
 * echo $renderer->courses_list($courses);
 *
 * To print list of all courses:
 * $renderer = $PAGE->get_renderer('core', 'course');
 * echo $renderer->frontpage_available_courses();
 *
 * To print list of courses inside category:
 * $renderer = $PAGE->get_renderer('core', 'course');
 * echo $renderer->course_category($category); // this will also print subcategories
 */
function print_courses($category) {
    throw new coding_exception('Function print_courses() is removed, please use course renderer');
}

/**
 * @deprecated since 2.5
 *
 * Please use course renderer to display a course information box.
 * $renderer = $PAGE->get_renderer('core', 'course');
 * echo $renderer->courses_list($courses); // will print list of courses
 * echo $renderer->course_info_box($course); // will print one course wrapped in div.generalbox
 */
function print_course($course, $highlightterms = '') {
    throw new coding_exception('Function print_course() is removed, please use course renderer');
}

/**
 * @deprecated since 2.5
 *
 * This function is not used any more in moodle core and course renderer does not have render function for it.
 * Combo list on the front page is displayed as:
 * $renderer = $PAGE->get_renderer('core', 'course');
 * echo $renderer->frontpage_combo_list()
 *
 * The new class {@link coursecat} stores the information about course category tree
 * To get children categories use:
 * coursecat::get($id)->get_children()
 * To get list of courses use:
 * coursecat::get($id)->get_courses()
 */
function get_category_courses_array($categoryid = 0) {
    throw new coding_exception('Function get_category_courses_array() is removed, please use methods of coursecat class');
}

/**
 * @deprecated since 2.5
 */
function get_category_courses_array_recursively(array &$flattened, $category) {
    throw new coding_exception('Function get_category_courses_array_recursively() is removed, please use methods of coursecat class', DEBUG_DEVELOPER);
}

/**
 * @deprecated since Moodle 2.5 MDL-27814 - please do not use this function any more.
 */
function blog_get_context_url($context=null) {
    throw new coding_exception('Function  blog_get_context_url() is removed, getting params from context is not reliable for blogs.');
}

/**
 * @deprecated since 2.5
 *
 * To get list of all courses with course contacts ('managers') use
 * coursecat::get(0)->get_courses(array('recursive' => true, 'coursecontacts' => true));
 *
 * To get list of courses inside particular category use
 * coursecat::get($id)->get_courses(array('coursecontacts' => true));
 *
 * Additionally you can specify sort order, offset and maximum number of courses,
 * see {@link coursecat::get_courses()}
 */
function get_courses_wmanagers($categoryid=0, $sort="c.sortorder ASC", $fields=array()) {
    throw new coding_exception('Function get_courses_wmanagers() is removed, please use coursecat::get_courses()');
}

/**
 * @deprecated since 2.5
 */
function convert_tree_to_html($tree, $row=0) {
    throw new coding_exception('Function convert_tree_to_html() is removed. Consider using class tabtree and core_renderer::render_tabtree()');
}

/**
 * @deprecated since 2.5
 */
function convert_tabrows_to_tree($tabrows, $selected, $inactive, $activated) {
    throw new coding_exception('Function convert_tabrows_to_tree() is removed. Consider using class tabtree');
}

/**
 * @deprecated since 2.5 - do not use, the textrotate.js will work it out automatically
 */
function can_use_rotated_text() {
    debugging('can_use_rotated_text() is removed. JS feature detection is used automatically.');
}

/**
 * @deprecated since Moodle 2.2 MDL-35009 - please do not use this function any more.
 * @see context::instance_by_id($id)
 */
function get_context_instance_by_id($id, $strictness = IGNORE_MISSING) {
    throw new coding_exception('get_context_instance_by_id() is now removed, please use context::instance_by_id($id) instead.');
}

/**
 * Returns system context or null if can not be created yet.
 *
 * @see context_system::instance()
 * @deprecated since 2.2
 * @param bool $cache use caching
 * @return context system context (null if context table not created yet)
 */
function get_system_context($cache = true) {
    debugging('get_system_context() is deprecated, please use context_system::instance() instead.', DEBUG_DEVELOPER);
    return context_system::instance(0, IGNORE_MISSING, $cache);
}

/**
 * @see context::get_parent_context_ids()
 * @deprecated since 2.2, use $context->get_parent_context_ids() instead
 */
function get_parent_contexts(context $context, $includeself = false) {
    throw new coding_exception('get_parent_contexts() is removed, please use $context->get_parent_context_ids() instead.');
}

/**
 * @deprecated since Moodle 2.2
 * @see context::get_parent_context()
 */
function get_parent_contextid(context $context) {
    throw new coding_exception('get_parent_contextid() is removed, please use $context->get_parent_context() instead.');
}

/**
 * @see context::get_child_contexts()
 * @deprecated since 2.2
 */
function get_child_contexts(context $context) {
    throw new coding_exception('get_child_contexts() is removed, please use $context->get_child_contexts() instead.');
}

/**
 * @see context_helper::create_instances()
 * @deprecated since 2.2
 */
function create_contexts($contextlevel = null, $buildpaths = true) {
    throw new coding_exception('create_contexts() is removed, please use context_helper::create_instances() instead.');
}

/**
 * @see context_helper::cleanup_instances()
 * @deprecated since 2.2
 */
function cleanup_contexts() {
    throw new coding_exception('cleanup_contexts() is removed, please use context_helper::cleanup_instances() instead.');
}

/**
 * Populate context.path and context.depth where missing.
 *
 * @deprecated since 2.2
 */
function build_context_path($force = false) {
    throw new coding_exception('build_context_path() is removed, please use context_helper::build_all_paths() instead.');
}

/**
 * @deprecated since 2.2
 */
function rebuild_contexts(array $fixcontexts) {
    throw new coding_exception('rebuild_contexts() is removed, please use $context->reset_paths(true) instead.');
}

/**
 * @deprecated since Moodle 2.2
 * @see context_helper::preload_course()
 */
function preload_course_contexts($courseid) {
    throw new coding_exception('preload_course_contexts() is removed, please use context_helper::preload_course() instead.');
}

/**
 * @deprecated since Moodle 2.2
 * @see context::update_moved()
 */
function context_moved(context $context, context $newparent) {
    throw new coding_exception('context_moved() is removed, please use context::update_moved() instead.');
}

/**
 * @see context::get_capabilities()
 * @deprecated since 2.2
 */
function fetch_context_capabilities(context $context) {
    throw new coding_exception('fetch_context_capabilities() is removed, please use $context->get_capabilities() instead.');
}

/**
 * @deprecated since 2.2
 * @see context_helper::preload_from_record()
 */
function context_instance_preload(stdClass $rec) {
    throw new coding_exception('context_instance_preload() is removed, please use context_helper::preload_from_record() instead.');
}

/**
 * Returns context level name
 *
 * @deprecated since 2.2
 * @see context_helper::get_level_name()
 */
function get_contextlevel_name($contextlevel) {
    throw new coding_exception('get_contextlevel_name() is removed, please use context_helper::get_level_name() instead.');
}

/**
 * @deprecated since 2.2
 * @see context::get_context_name()
 */
function print_context_name(context $context, $withprefix = true, $short = false) {
    throw new coding_exception('print_context_name() is removed, please use $context->get_context_name() instead.');
}

/**
 * @deprecated since 2.2, use $context->mark_dirty() instead
 * @see context::mark_dirty()
 */
function mark_context_dirty($path) {
    throw new coding_exception('mark_context_dirty() is removed, please use $context->mark_dirty() instead.');
}

/**
 * @deprecated since Moodle 2.2
 * @see context_helper::delete_instance() or context::delete_content()
 */
function delete_context($contextlevel, $instanceid, $deleterecord = true) {
    if ($deleterecord) {
        throw new coding_exception('delete_context() is removed, please use context_helper::delete_instance() instead.');
    } else {
        throw new coding_exception('delete_context() is removed, please use $context->delete_content() instead.');
    }
}

/**
 * @deprecated since 2.2
 * @see context::get_url()
 */
function get_context_url(context $context) {
    throw new coding_exception('get_context_url() is removed, please use $context->get_url() instead.');
}

/**
 * @deprecated since 2.2
 * @see context::get_course_context()
 */
function get_course_context(context $context) {
    throw new coding_exception('get_course_context() is removed, please use $context->get_course_context(true) instead.');
}

/**
 * @deprecated since 2.2
 * @see enrol_get_users_courses()
 */
function get_user_courses_bycap($userid, $cap, $accessdata_ignored, $doanything_ignored, $sort = 'c.sortorder ASC', $fields = null, $limit_ignored = 0) {

    throw new coding_exception('get_user_courses_bycap() is removed, please use enrol_get_users_courses() instead.');
}

/**
 * @deprecated since Moodle 2.2
 */
function get_role_context_caps($roleid, context $context) {
    throw new coding_exception('get_role_context_caps() is removed, it is really slow. Don\'t use it.');
}

/**
 * @see context::get_course_context()
 * @deprecated since 2.2
 */
function get_courseid_from_context(context $context) {
    throw new coding_exception('get_courseid_from_context() is removed, please use $context->get_course_context(false) instead.');
}

/**
 * If you are using this methid, you should have something like this:
 *
 *    list($ctxselect, $ctxjoin) = context_instance_preload_sql('c.id', CONTEXT_COURSE, 'ctx');
 *
 * To prevent the use of this deprecated function, replace the line above with something similar to this:
 *
 *    $ctxselect = ', ' . context_helper::get_preload_record_columns_sql('ctx');
 *                                                                        ^
 *    $ctxjoin = "LEFT JOIN {context} ctx ON (ctx.instanceid = c.id AND ctx.contextlevel = :contextlevel)";
 *                                    ^       ^                ^        ^
 *    $params = array('contextlevel' => CONTEXT_COURSE);
 *                                      ^
 * @see context_helper:;get_preload_record_columns_sql()
 * @deprecated since 2.2
 */
function context_instance_preload_sql($joinon, $contextlevel, $tablealias) {
    throw new coding_exception('context_instance_preload_sql() is removed, please use context_helper::get_preload_record_columns_sql() instead.');
}

/**
 * @deprecated since 2.2
 * @see context::get_parent_context_ids()
 */
function get_related_contexts_string(context $context) {
    throw new coding_exception('get_related_contexts_string() is removed, please use $context->get_parent_context_ids(true) instead.');
}

/**
 * @deprecated since 2.6
 * @see core_component::get_plugin_list_with_file()
 */
function get_plugin_list_with_file($plugintype, $file, $include = false) {
    throw new coding_exception('get_plugin_list_with_file() is removed, please use core_component::get_plugin_list_with_file() instead.');
}

/**
 * @deprecated since 2.6
 */
function check_browser_operating_system($brand) {
    throw new coding_exception('check_browser_operating_system is removed, please update your code to use core_useragent instead.');
}

/**
 * @deprecated since 2.6
 */
function check_browser_version($brand, $version = null) {
    throw new coding_exception('check_browser_version is removed, please update your code to use core_useragent instead.');
}

/**
 * @deprecated since 2.6
 */
function get_device_type() {
    throw new coding_exception('get_device_type is removed, please update your code to use core_useragent instead.');
}

/**
 * @deprecated since 2.6
 */
function get_device_type_list($incusertypes = true) {
    throw new coding_exception('get_device_type_list is removed, please update your code to use core_useragent instead.');
}

/**
 * @deprecated since 2.6
 */
function get_selected_theme_for_device_type($devicetype = null) {
    throw new coding_exception('get_selected_theme_for_device_type is removed, please update your code to use core_useragent instead.');
}

/**
 * @deprecated since 2.6
 */
function get_device_cfg_var_name($devicetype = null) {
    throw new coding_exception('get_device_cfg_var_name is removed, please update your code to use core_useragent instead.');
}

/**
 * @deprecated since 2.6
 */
function set_user_device_type($newdevice) {
    throw new coding_exception('set_user_device_type is removed, please update your code to use core_useragent instead.');
}

/**
 * @deprecated since 2.6
 */
function get_user_device_type() {
    throw new coding_exception('get_user_device_type is removed, please update your code to use core_useragent instead.');
}

/**
 * @deprecated since 2.6
 */
function get_browser_version_classes() {
    throw new coding_exception('get_browser_version_classes is removed, please update your code to use core_useragent instead.');
}

/**
 * @deprecated since Moodle 2.6
 * @see core_user::get_support_user()
 */
function generate_email_supportuser() {
    throw new coding_exception('generate_email_supportuser is removed, please use core_user::get_support_user');
}

/**
 * @deprecated since Moodle 2.6
 */
function badges_get_issued_badge_info($hash) {
    throw new coding_exception('Function badges_get_issued_badge_info() is removed. Please use core_badges_assertion class and methods to generate badge assertion.');
}

/**
 * @deprecated since 2.6
 */
function can_use_html_editor() {
    throw new coding_exception('can_use_html_editor is removed, please update your code to assume it returns true.');
}


/**
 * @deprecated since Moodle 2.7, use {@link user_count_login_failures()} instead.
 */
function count_login_failures($mode, $username, $lastlogin) {
    throw new coding_exception('count_login_failures() can not be used any more, please use user_count_login_failures().');
}

/**
 * @deprecated since 2.7 MDL-33099/MDL-44088 - please do not use this function any more.
 */
function ajaxenabled(array $browsers = null) {
    throw new coding_exception('ajaxenabled() can not be used anymore. Update your code to work with JS at all times.');
}

/**
 * @deprecated Since Moodle 2.7 MDL-44070
 */
function coursemodule_visible_for_user($cm, $userid=0) {
    throw new coding_exception('coursemodule_visible_for_user() can not be used any more,
            please use \core_availability\info_module::is_user_visible()');
}

/**
 * @deprecated since Moodle 2.8 MDL-36014, MDL-35618 this functionality is removed
 */
function enrol_cohort_get_cohorts(course_enrolment_manager $manager) {
    throw new coding_exception('Function enrol_cohort_get_cohorts() is removed, use enrol_cohort_search_cohorts() or '.
        'cohort_get_available_cohorts() instead');
}

/**
 * This function is deprecated, use {@link cohort_can_view_cohort()} instead since it also
 * takes into account current context
 *
 * @deprecated since Moodle 2.8 MDL-36014 please use cohort_can_view_cohort()
 */
function enrol_cohort_can_view_cohort($cohortid) {
    throw new coding_exception('Function enrol_cohort_can_view_cohort() is removed, use cohort_can_view_cohort() instead');
}

/**
 * It is advisable to use {@link cohort_get_available_cohorts()} instead.
 *
 * @deprecated since Moodle 2.8 MDL-36014 use cohort_get_available_cohorts() instead
 */
function cohort_get_visible_list($course, $onlyenrolled=true) {
    throw new coding_exception('Function cohort_get_visible_list() is removed. Please use function cohort_get_available_cohorts() ".
        "that correctly checks capabilities.');
}

/**
 * @deprecated since Moodle 2.8 MDL-35618 this functionality is removed
 */
function enrol_cohort_enrol_all_users(course_enrolment_manager $manager, $cohortid, $roleid) {
    throw new coding_exception('enrol_cohort_enrol_all_users() is removed. This functionality is moved to enrol_manual.');
}

/**
 * @deprecated since Moodle 2.8 MDL-35618 this functionality is removed
 */
function enrol_cohort_search_cohorts(course_enrolment_manager $manager, $offset = 0, $limit = 25, $search = '') {
    throw new coding_exception('enrol_cohort_search_cohorts() is removed. This functionality is moved to enrol_manual.');
}

/* === Apis deprecated in since Moodle 2.9 === */

/**
 * Is $USER one of the supplied users?
 *
 * $user2 will be null if viewing a user's recent conversations
 *
 * @deprecated since Moodle 2.9 MDL-49371 - please do not use this function any more.
 * @todo MDL-49290 This will be deleted in Moodle 3.1.
 * @param stdClass the first user
 * @param stdClass the second user or null
 * @return bool True if the current user is one of either $user1 or $user2
 */
function message_current_user_is_involved($user1, $user2) {
    global $USER;

    debugging('message_current_user_is_involved() is deprecated, please do not use this function.', DEBUG_DEVELOPER);

    if (empty($user1->id) || (!empty($user2) && empty($user2->id))) {
        throw new coding_exception('Invalid user object detected. Missing id.');
    }

    if ($user1->id != $USER->id && (empty($user2) || $user2->id != $USER->id)) {
        return false;
    }
    return true;
}

/**
 * Print badges on user profile page.
 *
 * @deprecated since Moodle 2.9 MDL-45898 - please do not use this function any more.
 * @param int $userid User ID.
 * @param int $courseid Course if we need to filter badges (optional).
 */
function profile_display_badges($userid, $courseid = 0) {
    global $CFG, $PAGE, $USER, $SITE;
    require_once($CFG->dirroot . '/badges/renderer.php');

    debugging('profile_display_badges() is deprecated.', DEBUG_DEVELOPER);

    // Determine context.
    if (isloggedin()) {
        $context = context_user::instance($USER->id);
    } else {
        $context = context_system::instance();
    }

    if ($USER->id == $userid || has_capability('moodle/badges:viewotherbadges', $context)) {
        $records = badges_get_user_badges($userid, $courseid, null, null, null, true);
        $renderer = new core_badges_renderer($PAGE, '');

        // Print local badges.
        if ($records) {
            $left = get_string('localbadgesp', 'badges', format_string($SITE->fullname));
            $right = $renderer->print_badges_list($records, $userid, true);
            echo html_writer::tag('dt', $left);
            echo html_writer::tag('dd', $right);
        }

        // Print external badges.
        if ($courseid == 0 && !empty($CFG->badges_allowexternalbackpack)) {
            $backpack = get_backpack_settings($userid);
            if (isset($backpack->totalbadges) && $backpack->totalbadges !== 0) {
                $left = get_string('externalbadgesp', 'badges');
                $right = $renderer->print_badges_list($backpack->badges, $userid, true, true);
                echo html_writer::tag('dt', $left);
                echo html_writer::tag('dd', $right);
            }
        }
    }
}

/**
 * Adds user preferences elements to user edit form.
 *
 * @deprecated since Moodle 2.9 MDL-45774 - Please do not use this function any more.
 * @todo MDL-49784 Remove this function in Moodle 3.1
 * @param stdClass $user
 * @param moodleform $mform
 * @param array|null $editoroptions
 * @param array|null $filemanageroptions
 */
function useredit_shared_definition_preferences($user, &$mform, $editoroptions = null, $filemanageroptions = null) {
    global $CFG;

    debugging('useredit_shared_definition_preferences() is deprecated.', DEBUG_DEVELOPER, backtrace);

    $choices = array();
    $choices['0'] = get_string('emaildisplayno');
    $choices['1'] = get_string('emaildisplayyes');
    $choices['2'] = get_string('emaildisplaycourse');
    $mform->addElement('select', 'maildisplay', get_string('emaildisplay'), $choices);
    $mform->setDefault('maildisplay', $CFG->defaultpreference_maildisplay);

    $choices = array();
    $choices['0'] = get_string('textformat');
    $choices['1'] = get_string('htmlformat');
    $mform->addElement('select', 'mailformat', get_string('emailformat'), $choices);
    $mform->setDefault('mailformat', $CFG->defaultpreference_mailformat);

    if (!empty($CFG->allowusermailcharset)) {
        $choices = array();
        $charsets = get_list_of_charsets();
        if (!empty($CFG->sitemailcharset)) {
            $choices['0'] = get_string('site').' ('.$CFG->sitemailcharset.')';
        } else {
            $choices['0'] = get_string('site').' (UTF-8)';
        }
        $choices = array_merge($choices, $charsets);
        $mform->addElement('select', 'preference_mailcharset', get_string('emailcharset'), $choices);
    }

    $choices = array();
    $choices['0'] = get_string('emaildigestoff');
    $choices['1'] = get_string('emaildigestcomplete');
    $choices['2'] = get_string('emaildigestsubjects');
    $mform->addElement('select', 'maildigest', get_string('emaildigest'), $choices);
    $mform->setDefault('maildigest', $CFG->defaultpreference_maildigest);
    $mform->addHelpButton('maildigest', 'emaildigest');

    $choices = array();
    $choices['1'] = get_string('autosubscribeyes');
    $choices['0'] = get_string('autosubscribeno');
    $mform->addElement('select', 'autosubscribe', get_string('autosubscribe'), $choices);
    $mform->setDefault('autosubscribe', $CFG->defaultpreference_autosubscribe);

    if (!empty($CFG->forum_trackreadposts)) {
        $choices = array();
        $choices['0'] = get_string('trackforumsno');
        $choices['1'] = get_string('trackforumsyes');
        $mform->addElement('select', 'trackforums', get_string('trackforums'), $choices);
        $mform->setDefault('trackforums', $CFG->defaultpreference_trackforums);
    }

    $editors = editors_get_enabled();
    if (count($editors) > 1) {
        $choices = array('' => get_string('defaulteditor'));
        $firsteditor = '';
        foreach (array_keys($editors) as $editor) {
            if (!$firsteditor) {
                $firsteditor = $editor;
            }
            $choices[$editor] = get_string('pluginname', 'editor_' . $editor);
        }
        $mform->addElement('select', 'preference_htmleditor', get_string('textediting'), $choices);
        $mform->setDefault('preference_htmleditor', '');
    } else {
        // Empty string means use the first chosen text editor.
        $mform->addElement('hidden', 'preference_htmleditor');
        $mform->setDefault('preference_htmleditor', '');
        $mform->setType('preference_htmleditor', PARAM_PLUGIN);
    }

    $mform->addElement('select', 'lang', get_string('preferredlanguage'), get_string_manager()->get_list_of_translations());
    $mform->setDefault('lang', $CFG->lang);

}


/**
 * Convert region timezone to php supported timezone
 *
 * @deprecated since Moodle 2.9
 * @param string $tz value from ical file
 * @return string $tz php supported timezone
 */
function calendar_normalize_tz($tz) {
    debugging('calendar_normalize_tz() is deprecated, use core_date::normalise_timezone() instead', DEBUG_DEVELOPER);
    return core_date::normalise_timezone($tz);
}

/**
 * Returns a float which represents the user's timezone difference from GMT in hours
 * Checks various settings and picks the most dominant of those which have a value
 * @deprecated since Moodle 2.9
 * @param float|int|string $tz timezone user timezone
 * @return float
 */
function get_user_timezone_offset($tz = 99) {
    debugging('get_user_timezone_offset() is deprecated, use PHP DateTimeZone instead', DEBUG_DEVELOPER);
    $tz = core_date::get_user_timezone($tz);
    $date = new DateTime('now', new DateTimeZone($tz));
    return ($date->getOffset() - dst_offset_on(time(), $tz)) / (3600.0);
}

/**
 * Returns an int which represents the systems's timezone difference from GMT in seconds
 * @deprecated since Moodle 2.9
 * @param float|int|string $tz timezone for which offset is required.
 *        {@link http://docs.moodle.org/dev/Time_API#Timezone}
 * @return int|bool if found, false is timezone 99 or error
 */
function get_timezone_offset($tz) {
    debugging('get_timezone_offset() is deprecated, use PHP DateTimeZone instead', DEBUG_DEVELOPER);
    $date = new DateTime('now', new DateTimeZone(core_date::normalise_timezone($tz)));
    return $date->getOffset() - dst_offset_on(time(), $tz);
}

/**
 * Returns a list of timezones in the current language.
 * @deprecated since Moodle 2.9
 * @return array
 */
function get_list_of_timezones() {
    debugging('get_list_of_timezones() is deprecated, use core_date::get_list_of_timezones() instead', DEBUG_DEVELOPER);
    return core_date::get_list_of_timezones();
}

/**
 * Previous internal API, it was not supposed to be used anywhere.
 * @deprecated since Moodle 2.9
 * @param array $timezones
 */
function update_timezone_records($timezones) {
    debugging('update_timezone_records() is not available any more, use standard PHP date/time code', DEBUG_DEVELOPER);
}

/**
 * Previous internal API, it was not supposed to be used anywhere.
 * @deprecated since Moodle 2.9
 * @param int $fromyear
 * @param int $toyear
 * @param mixed $strtimezone
 * @return bool
 */
function calculate_user_dst_table($fromyear = null, $toyear = null, $strtimezone = null) {
    debugging('calculate_user_dst_table() is not available any more, use standard PHP date/time code', DEBUG_DEVELOPER);
    return false;
}

/**
 * Previous internal API, it was not supposed to be used anywhere.
 * @deprecated since Moodle 2.9
 * @param int|string $year
 * @param mixed $timezone
 * @return null
 */
function dst_changes_for_year($year, $timezone) {
    debugging('dst_changes_for_year() is not available any more, use standard PHP date/time code', DEBUG_DEVELOPER);
    return null;
}

/**
 * Previous internal API, it was not supposed to be used anywhere.
 * @deprecated since Moodle 2.9
 * @param string $timezonename
 * @return array
 */
function get_timezone_record($timezonename) {
    debugging('get_timezone_record() is not available any more, use standard PHP date/time code', DEBUG_DEVELOPER);
    return array();
}

/* === Apis deprecated since Moodle 3.0 === */
/**
 * Returns the URL of the HTTP_REFERER, less the querystring portion if required.
 *
 * @deprecated since Moodle 3.0 MDL-49360 - please do not use this function any more.
 * @todo Remove this function in Moodle 3.2
 * @param boolean $stripquery if true, also removes the query part of the url.
 * @return string The resulting referer or empty string.
 */
function get_referer($stripquery = true) {
    debugging('get_referer() is deprecated. Please use get_local_referer() instead.', DEBUG_DEVELOPER);
    if (isset($_SERVER['HTTP_REFERER'])) {
        if ($stripquery) {
            return strip_querystring($_SERVER['HTTP_REFERER']);
        } else {
            return $_SERVER['HTTP_REFERER'];
        }
    } else {
        return '';
    }
}

/**
<<<<<<< HEAD
 * Checks if current user is a web crawler.
 *
 * This list can not be made complete, this is not a security
 * restriction, we make the list only to help these sites
 * especially when automatic guest login is disabled.
 *
 * If admin needs security they should enable forcelogin
 * and disable guest access!!
 *
 * @return bool
 * @deprecated since Moodle 3.0 use \core_useragent::is_web_crawler instead.
 */
function is_web_crawler() {
    debugging("is_web_crawler() has been deprecated, please use \\core_useragent\\is_web_crawler() instead.", DEBUG_DEVELOPER);
    return core_useragent::is_crawler();
=======
 * Update user's course completion statuses
 *
 * First update all criteria completions, then aggregate all criteria completions
 * and update overall course completions.
 *
 * @deprecated since Moodle 3.0 MDL-50287 - please do not use this function any more.
 * @todo Remove this function in Moodle 3.2 MDL-51226.
 */
function completion_cron() {
    global $CFG;
    require_once($CFG->dirroot.'/completion/cron.php');

    debugging('completion_cron() is deprecated. Functionality has been moved to scheduled tasks.', DEBUG_DEVELOPER);
    completion_cron_mark_started();

    completion_cron_criteria();

    completion_cron_completions();
>>>>>>> 12fb029c
}<|MERGE_RESOLUTION|>--- conflicted
+++ resolved
@@ -2382,7 +2382,6 @@
 }
 
 /**
-<<<<<<< HEAD
  * Checks if current user is a web crawler.
  *
  * This list can not be made complete, this is not a security
@@ -2398,7 +2397,9 @@
 function is_web_crawler() {
     debugging("is_web_crawler() has been deprecated, please use \\core_useragent\\is_web_crawler() instead.", DEBUG_DEVELOPER);
     return core_useragent::is_crawler();
-=======
+}
+
+/**
  * Update user's course completion statuses
  *
  * First update all criteria completions, then aggregate all criteria completions
@@ -2417,5 +2418,4 @@
     completion_cron_criteria();
 
     completion_cron_completions();
->>>>>>> 12fb029c
 }