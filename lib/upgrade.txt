This files describes API changes in core libraries and APIs,
information provided here is intended especially for developers.

=== 3.0.5 ==

* New option 'blanktarget' added to format_text. This option adds target="_blank" to links
<<<<<<< HEAD
* The parameter $usepost of the following functions has been deprecated and is not used any more:
  - get_max_upload_file_size()
  - get_user_max_upload_file_size()
=======
* The following functions have been deprecated and should not be used any more:
    - file_modify_html_header() - See MDL-29738 for more information.
>>>>>>> 96b36b93

=== 3.0.4 ===

* behat_util::is_server_running() is removed, please use behat_util::check_server_status() instead.

=== 3.0.3 ===

* The core_user::fill_properties_cache() static method has been introduced to be a reference
  and allow standard user fields data validation. Right now only type validation is supported
  checking it against the parameter (PARAM_*) type of the target user field. MDL-52781 is
  going to add support to null/not null and choices validation, replacing the existing code to
  validate the user fields in different places in a common way.

=== 3.0.1 ===

* Number of changes to allow to run Moodle on PHP7. This should not affect existing plugins
  when running on PHP5 but it is recommended to ensure PHP7 compatibility in plugins as well.
  From Moodle 3.1 calling parent constructors by class names will show deprecation warnings.
  Refer to https://docs.moodle.org/dev/Moodle_and_PHP7 for more information.

=== 3.0 ===

* Minify updated to 2.2.1
* htmlpurifier upgraded to 4.7.0
* Less.php upgraded to 1.7.0.9
* The horde library has been updated to version 5.2.7.
* Google libraries (lib/google) updated to 1.1.5
* Html2Text library has been updated to the latest version of the library.
* External functions x_is_allowed_from_ajax() methods have been deprecated. Define 'ajax' => true in db/services.php instead.
* External functions can be called without a session if they define 'loginrequired' => true in db/services.php.
* All plugins are required to declare their frankenstyle component name via
  the $plugin->component property in their version.php file. See
  https://docs.moodle.org/dev/version.php for details (MDL-48494).
* PHPUnit is upgraded to 4.7. Some tests using deprecated assertions etc may need changes to work correctly.
* Users of the text editor API to manually create a text editor should call set_text before calling use_editor.
* Javascript - SimpleYUI and the Y instance used for modules have been merged. Y is now always the same instance of Y.
* get_referer() has been deprecated, please use the get_local_referer function instead.
* \core\progress\null is renamed to \core\progress\none for improved PHP7 compatibility as null is a reserved word (see MDL-50453).
* \webservice_xmlrpc_client now respects proxy server settings. If your XMLRPC server is available on your local network and not via your proxy server, you may need to add it to the list of proxy
  server exceptions in $CFG->proxybypass. See MDL-39353 for details.
* Group and groupings idnumbers can now be passed to and/or are returned from the following web services functions:
  ** core_group_external::create_groups
  ** core_group_external::get_groups
  ** core_group_external::get_course_groups
  ** core_group_external::create_groupings
  ** core_group_external::update_groupings
  ** core_group_external::get_groupings
  ** core_group_external::get_course_groupings
  ** core_group_external::get_course_user_groups
* Following functions are removed from core. See MDL-50049 for details.
    password_compat_not_supported()
    session_get_instance()
    session_is_legacy()
    session_kill_all()
    session_touch()
    session_kill()
    session_kill_user()
    session_set_user()
    session_is_loggedinas()
    session_get_realuser()
    session_loginas()
    js_minify()
    css_minify_css()
    update_login_count()
    reset_login_count()
    check_gd_version()
    update_log_display_entry()
    get_recent_enrolments()
    groups_filter_users_by_course_module_visible()
    groups_course_module_visible()
    error()
    formerr()
    editorhelpbutton()
    editorshortcutshelpbutton()
    choose_from_menu()
    update_event()
    get_generic_section_name()
    get_all_sections()
    add_mod_to_section()
    get_all_mods()
    get_course_section()
    format_weeks_get_section_dates()
    get_print_section_cm_text()
    print_section_add_menus()
    make_editing_buttons()
    print_section()
    print_overview()
    print_recent_activity()
    delete_course_module()
    update_category_button()
    make_categories_list()
    category_delete_move()
    category_delete_full()
    move_category()
    course_category_hide()
    course_category_show()
    get_course_category()
    create_course_category()
    get_all_subcategories()
    get_child_categories()
    get_categories()
    print_course_search()
    print_my_moodle()
    print_remote_course()
    print_remote_host()
    print_whole_category_list()
    print_category_info()
    get_course_category_tree()
    print_courses()
    print_course()
    get_category_courses_array()
    get_category_courses_array_recursively()
    blog_get_context_url()
    get_courses_wmanagers()
    convert_tree_to_html()
    convert_tabrows_to_tree()
    can_use_rotated_text()
    get_parent_contexts()
    get_parent_contextid()
    get_child_contexts()
    create_contexts()
    cleanup_contexts()
    build_context_path()
    rebuild_contexts()
    preload_course_contexts()
    context_moved()
    fetch_context_capabilities()
    context_instance_preload()
    get_contextlevel_name()
    print_context_name()
    mark_context_dirty()
    delete_context()
    get_context_url()
    get_course_context()
    get_user_courses_bycap()
    get_role_context_caps()
    get_courseid_from_context()
    context_instance_preload_sql()
    get_related_contexts_string()
    get_plugin_list_with_file()
    check_browser_operating_system()
    check_browser_version()
    get_device_type()
    get_device_type_list()
    get_selected_theme_for_device_type()
    get_device_cfg_var_name()
    set_user_device_type()
    get_user_device_type()
    get_browser_version_classes()
    generate_email_supportuser()
    badges_get_issued_badge_info()
    can_use_html_editor()
    enrol_cohort_get_cohorts()
    enrol_cohort_can_view_cohort()
    cohort_get_visible_list()
    enrol_cohort_enrol_all_users()
    enrol_cohort_search_cohorts()
* The never unused webdav_locks table was dropped.
* The actionmenu hideMenu() function now expects an EventFacade object to be passed to it,
  i.e. a call to M.core.actionmenu.instance.hideMenu() should be change to M.core.actionmenu.instance.hideMenu(e)
* In the html_editors (tinyMCE, Atto), the manage files button can be hidden by changing the 'enable_filemanagement' option to false.
* external_api::validate_context now is public, it can be called from other classes.
* rss_error() now supports returning of correct HTTP status of error and will return '404 Not Found'
  unless other status is specified.
* Plugins can extend the navigation for categories settings by declaring the following callback:
  <frankenstyle>_extend_navigation_category_settings(navigation_node, context_coursecat)
* The clilib.php provides two new functions cli_write() and cli_writeln() that should be used for outputting texts from the command
  line interface scripts.
* External function core_course_external::get_course_contents returned parameter "name" has been changed to PARAM_RAW,
  this is because the new external_format_string function may return raw data if the global moodlewssettingraw parameter is used.
* Function is_web_crawler() has been deprecated, please use core_useragent::is_web_crawler() instead.

=== 2.9.1 ===

* New methods grade_grade::get_grade_max() and get_grade_min() must be used rather than directly the public properties rawgrademax and rawgrademin.
* New method grade_item::is_aggregate_item() indicates when a grade_item is an aggreggated type grade.

=== 2.9 ===

* The default home page for users has been changed to the dashboard (formely my home). See MDL-45774.
* Support for rendering templates from php or javascript has been added. See MDL-49152.
* Support for loading AMD javascript modules has been added. See MDL-49046.
* Webservice core_course_delete_courses now return warning messages on any failures and does not try to rollback the entire deletion.
* \core\event\course_viewed 'other' argument renamed from coursesectionid to coursesectionnumber as it contains the section number.
* New API core_filetypes::add_type (etc.) allows custom filetypes to be added and modified.
* PHPUnit: PHPMailer Sink is now started for all tests and is setup within the phpunit wrapper for advanced tests.
  Catching debugging messages when sending mail will no longer work. Use $sink = $this->redirectEmails(); and then check
  the message in the sink instead.
* The file pluginlib.php was deprecated since 2.6 and has now been removed, do not include or require it.
* \core_component::fetch_subsystems() now returns a valid path for completion component instead of null.
* Deprecated JS global methods have been removed (show_item, destroy_item, hide_item, addonload, getElementsByTagName, findChildNodes).
* For 3rd party plugin specific environment.xml files, it's now possible to specify version independent checks by using the
  <PLUGIN name="component_name"> tag instead of the version dependent <MOODLE version="x.y"> one. If the PLUGIN tag is used any
  Moodle specific tags will be ignored.
* html_table: new API for adding captions to tables (new field, $table->caption) and subsequently hiding said captions from sighted users using accesshide (enabled using $table->captionhide).
* The authorization procedure in the mdeploy.php script has been improved. The script
  now relies on the main config.php when deploying an available update.
* sql_internal_reader and sql_select_reader interfaces have been deprecated in favour of sql_internal_table_reader
  and sql_reader which use iterators to be more memory efficient.
* $CFG->enabletgzbackups setting has been removed as now backups are stored internally using .tar.gz format by default, you can
  set $CFG->usezipbackups to store them in zip format. This does not affect the restore process, which continues accepting both.
* Added support for custom string manager implementations via $CFG->customstringmanager
  directive in the config.php. See MDL-49361 for details.
* Add new make_request_directory() for creation of per-request files.
* Added generate_image_thumbnail_from_string. This should be used instead of generate_image_thumbnail when the source is a string.
  This prevents the need to write files to disk unnecessarily.
* Added generate_image_thumbnail to stored_file class. This should be used when generating thumbnails for stored files.
  This prevents the need to write files to disk unnecessarily.
* Removed pear/HTTP/WebDav. See MDL-49534 for details.
* Use standard PHP date time classes and methods - see new core_date class for timezone normalisation methods.
* Moved lib/google/Google/ to lib/google/src/Google. This is to address autoloader issues with Google's provided autoloader
  for the library. See MDL-49519 for details.
* The outdated lib/google/Google_Client.php and related files have been completely removed. To use
  the new client, read lib/google/readme_moodle.txt, please.
* profile_display_badges() has been deprecated. See MDL-48935 for details.
* Added a new method add_report_nodes() to pagelib.php. If you are looking to add links to the user profile page under the heading "Reports"
  then please use this function to ensure that the breadcrumb and navigation block are created properly for all user profile pages.
* process_new_icon() now does not always return a PNG file. When possible, it will try to keep the format of the original file.
  Set the new argument $preferpng to true to force PNG. See MDL-46763 and MDL-50041 for details.

=== 2.8 ===

* Gradebook grade category option "aggregatesubcats" has been removed completely.
  This means that the database column is removed, the admin settings are removed and
  the properties from the grade_category object have been removed. If any courses were
  found to be using this setting, a warning to check the grades will be shown in the
  course grader report after upgrading the site. The same warning will be shown on
  courses restored from backup that had this setting enabled (see MDL-47503).
* lib/excelllib.class.php has been updated. The class MoodleExcelWorkbook will now only produce excel 2007 files.
* renderers: We now remove the suffix _renderable when looking for a render method for a renderable.
  If you have a renderable class named like "blah_renderable" and have a method on a renderer named "render_blah_renderable"
  you will need to change the name of your render method to "render_blah" instead, as renderable at the end is no longer accepted.
* New functions get_course_and_cm_from_cmid($cmorid, $modulename) and
  get_course_and_cm_from_instance($instanceorid, $modulename) can be used to
  more efficiently load these basic data objects at the start of a script.
* New function cm_info::create($cm) can be used when you need a cm_info
  object, but have a $cm which might only be a standard database record.
* $CFG->enablegroupmembersonly no longer exists.
* Scheduled tasks have gained support for syntax to introduce variability when a
  task will run across installs. When a when hour or minute are defined as 'R'
  they will be installed with a random hour/minute value.
* Several classes grade_edit_tree_column_xxx were removed since grades setup page
  has been significantly changed. These classes should not be used outside of
  gradebook or developers can copy them into their plugins from 2.7 branch.
* Google APIs Client Library (lib/google/) has been upgraded to 1.0.5-beta and
  API has changed dramatically without backward compatibility. Any code accessing
  it must be amended. It does not apply to lib/googleapi.php. See MDL-47297
* Added an extra parameter to the function get_formatted_help_string() (default null) which is used to specify
  additional string parameters.
* User settings node and course node in navigation now support callbacks from admin tools.
* grade_get_grades() optional parameteres $itemtype, $itemmodule, $iteminstance are now required.

DEPRECATIONS:
* completion_info->get_incomplete_criteria() is deprecated and will be removed in Moodle 3.0.
* grade_category::aggregate_values() is deprecated and will be removed in Moodle 3.0.
* groups_filter_users_by_course_module_visible() is deprecated; replace with
  core_availability\info::filter_user_list. Will be removed in Moodle 3.0.
* groups_course_module_visible() is deprecated; replace with $cm->uservisible.
* cm_info property $cm->groupmembersonly is deprecated and always returns 0.
  Use core_availability\info::filter_user_list if trying to determine which
  other users can see an activity.
* cm_info method $cm->is_user_access_restricted_by_group() is deprecated and
  always returns false. Use $cm->uservisible to determine whether the user can
  access the activity.
* Constant FEATURE_GROUPMEMBERSONLY (used in module _supports functions) is
  deprecated.
* cohort_get_visible_list() is deprecated. There is a better function cohort_get_available_cohorts()
  that respects user capabilities to view cohorts.
* enrol_cohort_get_cohorts() and enrol_cohort_search_cohorts() are deprecated since
  functionality is removed. Please use cohort_get_available_cohorts()
* enrol_cohort_enrol_all_users() is deprecated; enrol_manual is now responsible for this action
* enrol_cohort_can_view_cohort() is deprecated; replace with cohort_can_view_cohort()

=== 2.6.4 / 2.7.1 ===

* setnew_password_and_mail() and update_internal_user_password() will trigger
  \core\event\user_password_updated. Previously they used to generate
  \core\event\user_updated event.
* update_internal_user_password() accepts optional boolean $fasthash for fast
  hashing.
* user_update_user() and user_create_user() api's accept optional param
  $triggerevent to avoid respective events to be triggred from the api's.

=== 2.7 ===

* PHPUnit cannot be installed via PEAR any more, please use composer package manager instead.
* $core_renderer->block_move_target() changed to support more verbose move-block-here descriptions.

Events and Logging:
* Significant changes in Logging API. For upgrading existing events_trigger() and
  add_to_log() see http://docs.moodle.org/dev/Migrating_logging_calls_in_plugins
  For accessing logs from plugins see http://docs.moodle.org/dev/Migrating_log_access_in_reports
* The validation of the following events is now stricter (see MDL-45445):
    - \core\event\blog_entry_created
    - \core\event\blog_entry_deleted
    - \core\event\blog_entry_updated
    - \core\event\cohort_member_added
    - \core\event\cohort_member_removed
    - \core\event\course_category_deleted
    - \core\event\course_completed
    - \core\event\course_content_deleted
    - \core\event\course_created
    - \core\event\course_deleted
    - \core\event\course_restored
    - \core\event\course_section_updated (see MDL-45229)
    - \core\event\email_failed
    - \core\event\group_member_added
    - \core\event\group_member_removed
    - \core\event\note_created
    - \core\event\note_deleted
    - \core\event\note_updated
    - \core\event\role_assigned
    - \core\event\role_deleted
    - \core\event\role_unassigned
    - \core\event\user_graded
    - \core\event\user_loggedinas
    - \core\event\user_profile_viewed
    - \core\event\webservice_token_created

DEPRECATIONS:
* $module uses in mod/xxx/version.php files is now deprecated. Please use $plugin instead. It will be removed in Moodle 2.10.
* Update init methods in all event classes - "level" property was renamed to "edulevel", the level property is now deprecated.
* Abstract class \core\event\course_module_instances_list_viewed is deprecated now, use \core\event\instances_list_viewed instead.
* Abstract class core\event\content_viewed has been deprecated. Please extend base event or other relevant abstract class.
* mod_book\event\instances_list_viewed has been deprecated. Please use mod_book\event\course_module_instance_list_viewed instead.
* mod_chat\event\instances_list_viewed has been deprecated. Please use mod_chat\event\course_module_instance_list_viewed instead.
* mod_choice\event\instances_list_viewed has been deprecated. Please use mod_choice\event\course_module_instance_list_viewed instead.
* mod_feedback\event\instances_list_viewed has been deprecated. Please use mod_feedback\event\course_module_instance_list_viewed instead.
* mod_page\event\instances_list_viewed has been deprecated. Please use mod_page\event\course_module_instance_list_viewed instead.
* The constants FRONTPAGECOURSELIST, FRONTPAGETOPICONLY & FRONTPAGECOURSELIMIT have been removed.
* Conditional availability API has moved and changed. The condition_info class is
  replaced by \core_availability\info_module, and condition_info_section by
  \core_availability\info_section. (Code that uses the old classes will generally
  still work.)
* coursemodule_visible_for_user() has been deprecated but still works - replaced
  by a new static function \core_availability\info_module::is_user_visible()
* cm_info::is_user_access_restricted_by_conditional_access has been deprecated
  but still works (it has never done what its name suggests, and is
  unnecessary).
* cm_info and section_info property showavailability has been deprecated, but
  still works (with the caveat that this information is now per-user).
* cm_info and section_info properties availablefrom and availableuntil have been
  deprecated and always return zero (underlying data doesn't have these values).
* section_info property groupingid has been deprecated and always returns zero,
  same deal.
* Various cm_info methods have been deprecated in favour of their read-only properties (get_url(), get_content(), get_extra_classes(),
  get_on_click(), get_custom_data(), get_after_link, get_after_edit_icons)
* The ajaxenabled function has been deprecated and always returns true. All code should be fully functional in Javascript.
* count_login_failures() has been deprecated, use user_count_login_failures() instead. Refer MDL-42891 for details.

Conditional availability (activities and sections):
* New conditional availability API in /availability, including new availability
  condition plugins in /availability/condition. The new API is very similar with
  regard to checking availability, but any code that modifies availability settings
  for an activity or section is likely to need substantial changes.

YUI:
  * The lightbox attribute for moodle-core-notification-dialogue has been
    deprecated and replaced by the modal attribute. This was actually
    changed in Moodle 2.2, but has only been marked as deprecated now. It
    will be removed in Moodle 2.9.
  * When destroying any type of dialogue based on moodle-core-notification, the relevant content is also removed from
    the DOM. Previously it was left orphaned.

JavaSript:
    * The findChildNodes global function has been deprecated. Y.all should
      be used instead.
    * The callback argument to confirm_action and M.util.show_confirm_dialog has been deprecated. If you need to write a
      confirmation which includes a callback, please use moodle-core-notification-confirmation and attach callbacks to the
      events provided.

* New locking api and admin settings to configure the system locking type.
* New "Time spent waiting for the database" performance metric displayed along with the
  other MDL_PERF vars; the change affects both the error logs and the vars displayed in
  the page footer.
* Changes in the tag API. The component and contextid are now saved when assigning tags to an item. Please see
  tag/upgrade.txt for more information.

=== 2.6 ===

* Use new methods from core_component class instead of get_core_subsystems(), get_plugin_types(),
  get_plugin_list(), get_plugin_list_with_class(), get_plugin_directory(), normalize_component(),
  get_component_directory() and get_plugin_list_with_file(). The names of the new methods are
  exactly the same, the only differences are that core_component::get_plugin_types() now always returns
  full paths and core_component::get_plugin_list() does not accept empty parameter any more.
* Use core_text::* instead of textlib:: and also core_collator::* instead of collatorlib::*.
* Use new function moodleform::mock_submit() to simulate form submission in unit tests (backported).
* New $CFG->localcachedir setting useful for cluster nodes. Admins have to update X-Sendfile aliases if used.
* MS SQL Server drivers are now using NVARCHAR(MAX) instead of NTEXT and VARBINARY(MAX) instead of IMAGE,
  this change should be fully transparent and it should help significantly with add-on compatibility.
* The string manager classes were renamed. Note that they should not be modified or used directly,
  always use get_string_manager() to get instance of the string manager.
* The ability to use an 'insecure' rc4encrypt/rc4decrypt key has been removed.
* Use $CFG->debugdeveloper instead of debugging('', DEBUG_DEVELOPER).
* Use set_debugging(DEBUG_xxx) when changing debugging level for current request.
* Function moveto_module() does not modify $mod argument and instead now returns the new module visibility value.
* Use behat_selectors::get_allowed_text_selectors() and behat_selectors::get_allowed_selectors() instead of
  behat_command::$allowedtextselectors and behat_command::$allowedselectors
* Subplugins are supported in admin tools and local plugins.
* file_packer/zip_packer API has been modified so that key functions support a new file_progress interface
  to report progress during long operations. Related to this, zip_archive now supports an estimated_count()
  function that returns an approximate number of entries in the zip faster than the count() function.
* Class cm_info no longer extends stdClass. All properties are read-only and calculated on first request only.
* Class course_modinfo no longer extends stdClass. All properties are read-only.
* Database fields modinfo and sectioncache in table course are removed. Application cache core/coursemodinfo
  is used instead. Course cache is still reset, rebuilt and retrieved using function rebuild_course_cache() and
  get_fast_modinfo(). Purging all caches and every core upgrade purges course modinfo cache as well.
  If function get_fast_modinfo() is called for multiple courses make sure to include field cacherev in course
  object.
* Internal (noreply and support) user support has been added for sending/receiving message.
  Use core_user::get_noreply_user() and core_user::get_support_user() to get noreply and support user's respectively.
  Real users can be used as noreply/support users by setting $CFG->noreplyuserid and $CFG->supportuserid
* New function readfile_allow_large() in filelib.php for use when very large files may need sending to user.
* Use core_plugin_manager::reset_caches() when changing visibility of plugins.
* Implement new method get_enabled_plugins() method in subplugin info classes.
* Each plugin should include version information in version.php.
* Module and block tables do not contain version column any more, use get_config('xx_yy', 'version') instead.
* $USER->password field is intentionally unset so that session data does not contain password hashes.
* Use core_shutdown_manager::register_function() instead of register_shutdown_function().
* New file packer for .tar.gz files; obtain by calling get_file_packer('application/x-gzip'). Intended initially
  for use in backup/restore only, as there are limitations on supported filenames. Also new packer for
  backups which supports both compression formats; get_file_packer('application/vnd.moodle.backup').
* New optional parameter to stored_file::get_content_file_handle to open file handle with 'gzopen' instead
  of 'fopen' to read gzip-compressed files if required.
* update_internal_user_password() and setnew_password_and_mail() now trigger user_updated event.
* Add thirdpartylibs.xml file to plugins that bundle any 3rd party libraries.
* New class introduced to help auto generate zIndex values for modal dialogues. Class "moodle-has-zindex"
  should set on any element which uses a non-default zindex and needs to ensure it doesn't show above a
  dialogue.
* $CFG->filelifetime is now used consistently for most file serving operations, the default was lowered
  to 6 hours from 24 hours because etags and x-sendfile support should make file serving less expensive.
* Date format locale charset for windows server will come from calendar type and for gregorian it will use
  lang file.
* The library to interact with Box.net (class boxclient) is only compatible with their APIv1 which
  reaches its end of life on the 14th of Dec. You should migrate your scripts to make usage of the
  new class boxnet_client(). Note that the method names and return values have changed.
* Settings pages are now possible for Calendar type plugins. Calendar type plugins that require a settings page to
  work properly will need to set their requires version to a number that is equal to or grater than the 2.6.1 release version.
* The admin/tool/generator tool was overhauled to use testing data generators and the previous interface to create
  test data was removed (it was not working correctly anyway). If you were using this tool you will probably need to
  update your code.

DEPRECATIONS:
Various previously deprecated functions have now been altered to throw DEBUG_DEVELOPER debugging notices
and will be removed in a future release (target: 2.8), a summary follows:

Accesslib:
    * get_context_instance()                ->  context_xxxx::instance()
    * get_context_instance_by_id()          ->  context::instance_by_id($id)
    * get_system_context()                  ->  context_system::instance()
    * context_moved()                       ->  context::update_moved()
    * preload_course_contexts()             ->  context_helper::preload_course()
    * context_instance_preload()            ->  context_helper::preload_from_record()
    * context_instance_preload_sql()        ->  context_helper::get_preload_record_columns_sql()
    * get_contextlevel_name()               ->  context_helper::get_level_name()
    * create_contexts()                     ->  context_helper::create_instances()
    * cleanup_contexts()                    ->  context_helper::cleanup_instances()
    * build_context_path()                  ->  context_helper::build_all_paths()
    * print_context_name()                  ->  $context->get_context_name()
    * mark_context_dirty()                  ->  $context->mark_dirty()
    * delete_context()                      ->  $context->delete_content() or context_helper::delete_instance()
    * get_context_url()                     ->  $context->get_url()
    * get_course_context()                  ->  $context->get_course_context()
    * get_parent_contexts()                 ->  $context->get_parent_context_ids()
    * get_parent_contextid()                ->  $context->get_parent_context()
    * get_child_contexts()                  ->  $context->get_child_contexts()
    * rebuild_contexts()                    ->  $context->reset_paths()
    * get_user_courses_bycap()              ->  enrol_get_users_courses()
    * get_courseid_from_context()           ->  $context->get_course_context(false)
    * get_role_context_caps()               ->  (no replacement)
    * load_temp_role()                      ->  (no replacement)
    * remove_temp_roles()                   ->  (no replacement)
    * get_related_contexts_string()         ->  $context->get_parent_context_ids(true)
    * get_recent_enrolments()               ->  (no replacement)

Enrollment:
    * get_course_participants()             -> get_enrolled_users()
    * is_course_participant()               -> is_enrolled()

Output:
    * current_theme()                       -> $PAGE->theme->name
    * skip_main_destination()               -> $OUTPUT->skip_link_target()
    * print_container()                     -> $OUTPUT->container()
    * print_container_start()               -> $OUTPUT->container_start()
    * print_container_end()                 -> $OUTPUT->container_end()
    * print_continue()                      -> $OUTPUT->continue_button()
    * print_header()                        -> $PAGE methods
    * print_header_simple()                 -> $PAGE methods
    * print_side_block()                    -> $OUTPUT->block()
    * print_arrow()                         -> $OUTPUT->arrow()
    * print_scale_menu_helpbutton()         -> $OUTPUT->help_icon_scale($courseid, $scale)
    * print_checkbox()                      -> html_writer::checkbox()

Navigation:
    * print_navigation()                    -> $OUTPUT->navbar()
    * build_navigation()                    -> $PAGE->navbar methods
    * navmenu()                             -> (no replacement)
    * settings_navigation::
          get_course_modules()              -> (no replacement)

Files and repositories:
    * stored_file::replace_content_with()   -> stored_file::replace_file_with()
    * stored_file::set_filesize()           -> stored_file::replace_file_with()
    * stored_file::get_referencelifetime()  -> (no replacement)
    * repository::sync_external_file()      -> see repository::sync_reference()
    * repository::get_file_by_reference()   -> repository::sync_reference()
    * repository::
          get_reference_file_lifetime()     -> (no replacement)
    * repository::sync_individual_file()    -> (no replacement)
    * repository::reset_caches()            -> (no replacement)

Calendar:
    * add_event()                           -> calendar_event::create()
    * update_event()                        -> calendar_event->update()
    * delete_event()                        -> calendar_event->delete()
    * hide_event()                          -> calendar_event->toggle_visibility(false)
    * show_event()                          -> calendar_event->toggle_visibility(true)

Misc:
    * filter_text()                         -> format_text(), format_string()...
    * httpsrequired()                       -> $PAGE->https_required()
    * detect_munged_arguments()             -> clean_param([...], PARAM_FILE)
    * mygroupid()                           -> groups_get_all_groups()
    * js_minify()                           -> core_minify::js_files()
    * css_minify_css()                      -> core_minify::css_files()
    * course_modinfo::build_section_cache() -> (no replacement)
    * generate_email_supportuser()          -> core_user::get_support_user()

Sessions:
    * session_get_instance()->xxx()         -> \core\session\manager::xxx()
    * session_kill_all()                    -> \core\session\manager::kill_all_sessions()
    * session_touch()                       -> \core\session\manager::touch_session()
    * session_kill()                        -> \core\session\manager::kill_session()
    * session_kill_user()                   -> \core\session\manager::kill_user_sessions()
    * session_gc()                          -> \core\session\manager::gc()
    * session_set_user()                    -> \core\session\manager::set_user()
    * session_is_loggedinas()               -> \core\session\manager::is_loggedinas()
    * session_get_realuser()                -> \core\session\manager::get_realuser()
    * session_loginas()                     -> \core\session\manager::loginas()

User-agent related functions:
    * check_browser_operating_system()      -> core_useragent::check_browser_operating_system()
    * check_browser_version()               -> core_useragent::check_browser_version()
    * get_device_type()                     -> core_useragent::get_device_type()
    * get_device_type_list()                -> core_useragent::get_device_type_list()
    * get_selected_theme_for_device_type()  -> core_useragent::get_device_type_theme()
    * get_device_cfg_var_name()             -> core_useragent::get_device_type_cfg_var_name()
    * set_user_device_type()                -> core_useragent::set_user_device_type()
    * get_user_device_type()                -> core_useragent::get_user_device_type()
    * get_browser_version_classes()         -> core_useragent::get_browser_version_classes()

YUI:
    * moodle-core-notification has been deprecated with a recommendation of
      using its subclasses instead. This is to allow for reduced page
      transport costs. Current subclasses include:
      * dialogue
      * alert
      * confirm
      * exception
      * ajaxexception

Event triggering and event handlers:
    * All existing events and event handlers should be replaced by new
      event classes and matching new event observers.
    * See http://docs.moodle.org/dev/Event_2 for more information.
    * The following events will be entirely removed, though they can still
      be captured using handlers, but they should not be used any more.
      * groups_members_removed          -> \core\event\group_member_removed
      * groups_groupings_groups_removed -> (no replacement)
      * groups_groups_deleted           -> \core\event\group_deleted
      * groups_groupings_deleted        -> \core\event\grouping_deleted
    * edit_module_post_actions() does not trigger events any more.

=== 2.5.1 ===

* New get_course() function for use when obtaining the course record from database. Will
  reuse existing $COURSE or $SITE globals if possible to improve performance.

=== 2.5 ===

* The database drivers (moodle_database and subclasses) aren't using anymore the ::columns property
  for caching database metadata. MUC (databasemeta) is used instead. Any custom DB driver should
  apply for that change.
* The cron output has been changed to include time and memory usage (see cron_trace_time_and_memory()),
  so any custom utility relying on the old output may require modification.
* Function get_max_file_sizes now returns an option for (for example) "Course limit (500MB)" or
  "Site limit (200MB)" when appropriate with the option set to 0. This function no longer returns
  an option for 0 bytes. Existing code that was replacing the 0 option in the return
  from this function with a more sensible message, can now use the return from this function directly.
* Functions responsible for output in course/lib.php are deprecated, the code is moved to
  appropriate renderers: print_section(), print_section_add_menus(), get_print_section_cm_text(),
  make_editing_buttons()
  See functions' phpdocs in lib/deprecatedlib.php
* Function get_print_section_cm_text() is deprecated, replaced with methods in cm_info
* zip_packer may create empty zip archives, there is a new option to ignore
  problematic files when creating archive
* The function delete_course_module was deprecated and has been replaced with
  course_delete_module. The reason for this was because the function delete_course_module
  only partially deletes data, so wherever it was called extra code was needed to
  perform the whole deletion process. The function course_delete_module now takes care
  of the whole process.
* curl::setopt() does not accept constant values any more. As it never worked properly,
  we decided to make the type check stricter. Now, the keys of the array pass must be a string
  corresponding to the curl constant name.
* Function get_users_listing now return list of users except guest and deleted users. Previously
  deleted users were excluded by get_users_listing. As guest user is not expected while browsing users,
  and not included in get_user function, it will not be returned by get_users_listing.
* The add_* functions in course/dnduploadlib.php have been deprecated. Plugins should be using the
  MODNAME_dndupload_register callback instead.
* The signature of the add() method of classes implementing the parentable_part_of_admin_tree
  interface (such as admin_category) has been extended. The new parameter allows the caller
  to prepend the new node before an existing sibling in the admin tree.
* condition_info:get_condition_user_fields($formatoptions) now accepts the optional
  param $formatoptions, that will determine if the field names are processed by
  format_string() with the passed options.
* remove all references to $CFG->gdversion, GD PHP extension is now required
* Formslib will now throw a developer warning if a PARAM_ type hasn't been set for elements which
  need it. Please set PARAM_RAW explicitly if you do not want any cleaning.
* Functions responsible for managing and accessing course categories are moved to class coursecat
  in lib/coursecatlib.php, functions responsible for rendering courses and categories lists are
  moved to course/renderer.php. The following global functions are deprecated: make_categories_list(),
  category_delete_move(), category_delete_full(), move_category(), course_category_hide(),
  course_category_show(), get_course_category(), create_course_category(), get_all_subcategories(),
  get_child_categories(), get_categories(), print_my_moodle(), print_remote_course(),
  print_remote_host(), print_whole_category_list(), print_category_info(), get_course_category_tree(),
  print_courses(), print_course(), get_category_courses_array(), get_category_courses_array_recursively(),
  get_courses_wmanagers()
  See http://docs.moodle.org/dev/Courses_lists_upgrade_to_2.5
* $core_renderer->block_move_target() changed to support more verbose move-block-here descriptions.
* Additional (optional) param $onlyactive has been added to get_enrolled_users, count_enrolled_users
  functions to get information for only active (excluding suspended enrolments) users. Included two
  helper functions extract_suspended_users, get_suspended_userids to extract suspended user information.
* The core_plugin_manager class now provides two new helper methods for getting information
  about known plugins: get_plugins_of_type() and get_subplugins_of_plugin().
* The get_uninstall_url() method of all subclasses of \core\plugininfo\base class is now expected
  to always return moodle_url. Subclasses can use the new method is_uninstall_allowed()
  to control the availability of the 'Uninstall' link at the Plugins overview page (previously
  they would do it by get_uninstall_url() returning null). By default, URL to a new general plugin
  uninstall tool is returned. Unless the plugin type needs extra steps that can't be handled by
  plugininfo_xxx::uninstall() method or xmldb_xxx_uninstall() function, this default URL should
  satisfy all plugin types.

Database (DML) layer:
* $DB->sql_empty() is deprecated, you have to use sql parameters with empty values instead,
  please note hardcoding of empty strings in SQL queries breaks execution in Oracle database.
* Indexes must not be defined on the same columns as keys, this is now reported as fatal problem.
  Please note that internally we create indexes instead of foreign keys.

YUI changes:
* M.util.help_icon has been deprecated. Code should be updated to use moodle-core-popuphelp
  instead. To do so, remove any existing JS calls to M.util.help_icon from your PHP and ensure
  that your help link is placed in a span which has the class 'helplink'.

=== 2.4 ===

* Pagelib: Numerous deprecated functions were removed as classes page_base, page_course
  and page_generic_activity.
* use $CFG->googlemapkey3 instead of removed $CFG->googlemapkey and migrate to Google Maps API V3
* Function settings_navigation::add_course_editing_links() is completely removed
* function global_navigation::format_display_course_content() is removed completely (the
  functionality is moved to course format class)
* in the function global_navigation::load_generic_course_sections() the argument $courseformat is
  removed
* New component and itemid columns in groups_members table - this allows plugin to create protected
  group memberships using 'xx_yy_allow_group_member_remove' callback and there is also a new restore
  callback 'xx_yy_restore_group_member()'.
* New general role assignment restore plugin callback 'xx_yy_restore_role_assignment()'.
* functions get_generic_section_name(), get_all_sections(), add_mod_to_section(), get_all_mods()
  are deprecated. See their phpdocs in lib/deprecatedlib.php on how to replace them

YUI changes:
* moodle-enrol-notification has been renamed to moodle-core-notification
* YUI2 code must now use 2in3, see http://yuilibrary.com/yui/docs/yui/yui-yui2.html
* M.util.init_select_autosubmit() and M.util.init_url_select() have been deprecated. Code using this should be updated
  to use moodle-core-formautosubmit

Unit testing changes:
* output debugging() is not sent to standard output any more,
  use $this->assertDebuggingCalled(), $this->assertDebuggingNotCalled(),
  $this->getDebuggingMessages() or $this->assertResetDebugging() instead.

=== 2.3 ===

Database layer changes:
* objects are not allowed in paramters of DML functions, use explicit casting to strings if necessary

Note:
* DDL and DML methods which were deprecated in 2.0 have now been removed, they will no longer produce
debug messages and will produce fatal errors

API changes:

* send_stored_file() has changed its interface
* deleted several resourcelib_embed_* functions from resourcelib.php

=== 2.2 ===

removed unused libraries:
* odbc, base32, CodeSniffer, overlib, apd profiling, kses, Smarty, PEAR Console, swfobject, cssshover.htc, md5.js

API changes:
* new admin/tool plugin type
* new context API - old API is still available
* deleted users do not have context any more
* removed global search


=== 2.1 ===

API changes:
* basic suport for restore from 1.9
* new mobile devices API
* new questions API


=== 2.0 ===

API changes:
* new DML API - http://docs.moodle.org/dev/DML_functions
* new DDL API - http://docs.moodle.org/dev/DDL_functions
* new file API - http://docs.moodle.org/dev/File_API
* new $PAGE and $OUTPUT API
* new navigation API
* new theme API - http://docs.moodle.org/dev/Theme_changes_in_2.0
* new javascript API - http://docs.moodle.org/dev/JavaScript_usage_guide
* new portfolio API
* new local plugin type
* new translation support - http://lang.moodle.org
* new web service API
* new cohorts API
* new messaging API
* new rating API
* new comment API
* new sessions API
* new enrolment API
* new backup/restore API
* new blocks API
* new filters API
* improved plugin support (aka Frankenstyle)
* new registration and hub API
* new course completion API
* new plagiarism API
* changed blog API
* new text editor API
* new my moodle and profiles API<|MERGE_RESOLUTION|>--- conflicted
+++ resolved
@@ -4,14 +4,11 @@
 === 3.0.5 ==
 
 * New option 'blanktarget' added to format_text. This option adds target="_blank" to links
-<<<<<<< HEAD
 * The parameter $usepost of the following functions has been deprecated and is not used any more:
   - get_max_upload_file_size()
   - get_user_max_upload_file_size()
-=======
 * The following functions have been deprecated and should not be used any more:
     - file_modify_html_header() - See MDL-29738 for more information.
->>>>>>> 96b36b93
 
 === 3.0.4 ===
 
