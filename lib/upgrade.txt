--- conflicted
+++ resolved
@@ -71,15 +71,13 @@
   - 3. Run: Which process behat should be initialise for.
 * behat_context_helper::set_session() has been deprecated, please use behat_context_helper::set_environment() instead.
 * data-fieldtype="type" attribute has been added to form field default template.
-<<<<<<< HEAD
 * form elements extending MoodleQuickForm_group must call $this->createFormElement() instead of
   @MoodleQuickForm::createElement() in order to be compatible with PHP 7.1
-=======
-* Relative paths in $CFG->alternateloginurl will be resolved to absolute path within moodle site. That means:
+* Relative paths in $CFG->alternateloginurl will be resolved to absolute path within moodle site. Previously they
+  were resolved to absolute path within the server. That means:
   - $CFG->wwwroot: http://example.com/moodle
   - $CFG->alternateloginurl : /my/super/login.php
   - Login url will be: http://example.com/moodle/my/super/login.php (moodle root based)
->>>>>>> 234e1449
 
 === 3.1 ===
 
