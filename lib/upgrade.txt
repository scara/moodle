--- conflicted
+++ resolved
@@ -12,11 +12,8 @@
     * allow_override()
     * allow_assign()
     * allow_switch()
-<<<<<<< HEAD
 * Remove duplicate font-awesome SCSS, Please see /theme/boost/scss/fontawesome for usage (MDL-65936)
-=======
 * Remove lib/pear/Crypt/CHAP.php (MDL-65747)
->>>>>>> 062dc67e
 
 === 3.7 ===
 
