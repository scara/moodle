--- conflicted
+++ resolved
@@ -165,11 +165,8 @@
   until all settings have been set. The additional parameters are used recursively and shouldn't be need to be explicitly passed in when calling
   the function from other parts of Moodle.
   The return value: $settingsoutput is an array of setting names and the values that were set by the function.
-<<<<<<< HEAD
 * Webservices no longer update the lastaccess time for a user in a course. Call core_course_view_course() manually if needed.
-=======
 * A new field has been added to the context table. Please ensure that any contxt preloading uses get_preload_record_columns_sql or get_preload_record_columns to fetch the list of columns.
->>>>>>> bfbd7334
 
 === 3.5 ===
 
