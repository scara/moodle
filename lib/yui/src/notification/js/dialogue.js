/**
 * The generic dialogue class for use in Moodle.
 *
 * @module moodle-core-notification
 * @submodule moodle-core-notification-dialogue
 */

var DIALOGUE_NAME = 'Moodle dialogue',
    DIALOGUE,
    DIALOGUE_FULLSCREEN_CLASS = DIALOGUE_PREFIX + '-fullscreen',
    DIALOGUE_HIDDEN_CLASS = DIALOGUE_PREFIX + '-hidden',
    DIALOGUE_SELECTOR =' [role=dialog]',
    MENUBAR_SELECTOR = '[role=menubar]',
    HAS_ZINDEX = '.moodle-has-zindex',
    CAN_RECEIVE_FOCUS_SELECTOR = 'input:not([type="hidden"]), a[href], button, textarea, select, [tabindex]';

/**
 * A re-usable dialogue box with Moodle classes applied.
 *
 * @param {Object} c Object literal specifying the dialogue configuration properties.
 * @constructor
 * @class M.core.dialogue
 * @extends Y.Panel
 */
DIALOGUE = function(c) {
    var config = Y.clone(c);
    COUNT++;
    var id = 'moodle-dialogue-'+COUNT;
    config.notificationBase =
        Y.Node.create('<div class="'+CSS.BASE+'">')
              .append(Y.Node.create('<div id="'+id+'" role="dialog" aria-labelledby="'+id+'-header-text" class="'+CSS.WRAP+'"></div>')
              .append(Y.Node.create('<div id="'+id+'-header-text" class="'+CSS.HEADER+' yui3-widget-hd"></div>'))
              .append(Y.Node.create('<div class="'+CSS.BODY+' yui3-widget-bd"></div>'))
              .append(Y.Node.create('<div class="'+CSS.FOOTER+' yui3-widget-ft"></div>')));
    Y.one(document.body).append(config.notificationBase);

    if (config.additionalBaseClass) {
        config.notificationBase.addClass(config.additionalBaseClass);
    }

    config.srcNode =    '#'+id;
    config.COUNT = COUNT;

    // closeButton param to keep the stable versions API.
    if (config.closeButton === false) {
        config.buttons = null;
    } else {
        config.buttons = [
            {
                section: Y.WidgetStdMod.HEADER,
                classNames: 'closebutton',
                action: function () {
                    this.hide();
                }
            }
        ];
    }
    DIALOGUE.superclass.constructor.apply(this, [config]);

    if (config.closeButton !== false) {
        // The buttons constructor does not allow custom attributes
        this.get('buttons').header[0].setAttribute('title', this.get('closeButtonTitle'));
    }
};
Y.extend(DIALOGUE, Y.Panel, {
    // Window resize event listener.
    _resizeevent : null,
    // Orientation change event listener.
    _orientationevent : null,
    _calculatedzindex : false,
    /**
     * Initialise the dialogue.
     *
     * @method initializer
     * @return void
     */
    initializer : function(config) {
        var bb;

        if (this.get('render')) {
            this.render();
        }
        this.makeResponsive();
        this.after('visibleChange', this.visibilityChanged, this);
        if (config.center) {
            this.centerDialogue();
        }
        this.set('COUNT', COUNT);

        // Workaround upstream YUI bug http://yuilibrary.com/projects/yui3/ticket/2532507
        // and allow setting of z-index in theme.
        bb = this.get('boundingBox');

        if (config.extraClasses) {
            Y.Array.each(config.extraClasses, bb.addClass, bb);
        }
        if (config.visible) {
            this.applyZIndex();
        }
        // Recalculate the zIndex every time the modal is altered.
        this.on('maskShow', this.applyZIndex);
        // We must show - after the dialogue has been positioned,
        // either by centerDialogue or makeResonsive. This is because the show() will trigger
        // a focus on the dialogue, which will scroll the page. If the dialogue has not
        // been positioned it will scroll back to the top of the page.
        if (config.visible) {
            this.show();
            this.keyDelegation();
        }
    },

    /**
     * Either set the zindex to the supplied value, or set it to one more than the highest existing
     * dialog in the page.
     *
     * @method visibilityChanged
     * @return void
     */
    applyZIndex : function() {
        var highestzindex = 1,
            zindexvalue = 1,
            bb = this.get('boundingBox'),
            ol = this.get('maskNode'),
            zindex = this.get('zIndex');
        if (zindex !== 0 && !this._calculatedzindex) {
            // The zindex was specified so we should use that.
            bb.setStyle('zIndex', zindex);
        } else {
            // Determine the correct zindex by looking at all existing dialogs and menubars in the page.
            Y.all(DIALOGUE_SELECTOR+', '+MENUBAR_SELECTOR+', '+HAS_ZINDEX).each(function (node) {
                var zindex = this.findZIndex(node);
                if (zindex > highestzindex) {
                    highestzindex = zindex;
                }
            }, this);
            // Only set the zindex if we found a wrapper.
            zindexvalue = (highestzindex + 1).toString();
            bb.setStyle('zIndex', zindexvalue);
            ol.setStyle('zIndex', zindexvalue);
            this.set('zIndex', zindexvalue);
            this._calculatedzindex = true;
        }
    },

    /**
     * Finds the zIndex of the given node or its parent.
     *
     * @method findZIndex
     * @param Node node
     * @returns int Return either the zIndex of 0 if one was not found.
     */
    findZIndex : function(node) {
        // In most cases the zindex is set on the parent of the dialog.
        var zindex = node.getStyle('zIndex') || node.ancestor().getStyle('zIndex');
        if (zindex) {
            return parseInt(zindex, 10);
        }
        return 0;
    },

    /**
     * Event listener for the visibility changed event.
     *
     * @method visibilityChanged
     * @return void
     */
    visibilityChanged : function(e) {
        var titlebar, bb;
        if (e.attrName === 'visible') {
            this.get('maskNode').addClass(CSS.LIGHTBOX);
            if (e.prevVal && !e.newVal) {
                bb = this.get('boundingBox');
                if (this._resizeevent) {
                    this._resizeevent.detach();
                    this._resizeevent = null;
                }
                if (this._orientationevent) {
                    this._orientationevent.detach();
                    this._orientationevent = null;
                }
                bb.detach('key', this.keyDelegation);
            }
            if (!e.prevVal && e.newVal) {
                // This needs to be done each time the dialog is shown as new dialogs may have been opened.
                this.applyZIndex();
                // This needs to be done each time the dialog is shown as the window may have been resized.
                this.makeResponsive();
                if (!this.shouldResizeFullscreen()) {
                    if (this.get('draggable')) {
                        titlebar = '#' + this.get('id') + ' .' + CSS.HEADER;
                        this.plug(Y.Plugin.Drag, {handles : [titlebar]});
                        Y.one(titlebar).setStyle('cursor', 'move');
                    }
                }
                this.keyDelegation();
            }
            if (this.get('center') && !e.prevVal && e.newVal) {
                this.centerDialogue();
            }
        }
    },
    /**
     * If the responsive attribute is set on the dialog, and the window size is
     * smaller than the responsive width - make the dialog fullscreen.
     *
     * @method makeResponsive
     * @return void
     */
    makeResponsive : function() {
        var bb = this.get('boundingBox'),
            content;

        if (this.shouldResizeFullscreen()) {
            // Make this dialogue fullscreen on a small screen.
            // Disable the page scrollbars.

            // Size and position the fullscreen dialog.

            bb.addClass(DIALOGUE_FULLSCREEN_CLASS);
            bb.setStyles({'left' : null,
                          'top' : null,
                          'width' : null,
                          'height' : null,
                          'right' : null,
                          'bottom' : null});

            content = Y.one('#' + this.get('id') + ' .' + CSS.BODY);
        } else {
            if (this.get('responsive')) {
                // We must reset any of the fullscreen changes.
                bb.removeClass(DIALOGUE_FULLSCREEN_CLASS)
                    .setStyles({'width' : this.get('width'),
                                'height' : this.get('height')});
                content = Y.one('#' + this.get('id') + ' .' + CSS.BODY);
            }
        }
    },
    /**
     * Center the dialog on the screen.
     *
     * @method centerDialogue
     * @return void
     */
    centerDialogue : function() {
        var bb = this.get('boundingBox'),
            hidden = bb.hasClass(DIALOGUE_HIDDEN_CLASS),
            x,
            y;

        // Don't adjust the position if we are in full screen mode.
        if (this.shouldResizeFullscreen()) {
            return;
        }
        if (hidden) {
            bb.setStyle('top', '-1000px').removeClass(DIALOGUE_HIDDEN_CLASS);
        }
        x = Math.max(Math.round((bb.get('winWidth') - bb.get('offsetWidth'))/2), 15);
        y = Math.max(Math.round((bb.get('winHeight') - bb.get('offsetHeight'))/2), 15) + Y.one(window).get('scrollTop');
        bb.setStyles({ 'left' : x, 'top' : y});

        if (hidden) {
            bb.addClass(DIALOGUE_HIDDEN_CLASS);
        }
    },
    /**
     * Return if this dialogue should be fullscreen or not.
     * Responsive attribute must be true and we should not be in an iframe and the screen width should
     * be less than the responsive width.
     *
     * @method shouldResizeFullscreen
     * @return Boolean
     */
    shouldResizeFullscreen : function() {
        return (window === window.parent) && this.get('responsive') &&
               Math.floor(Y.one(document.body).get('winWidth')) < this.get('responsiveWidth');
    },

    /**
     * Override the show method to set keyboard focus on the dialogue.
     *
     * @method show
     * @return void
     */
    show : function() {
        var result = null,
            header = this.headerNode,
            content = this.bodyNode;

        result = DIALOGUE.superclass.show.call(this);
        if (header && header !== '') {
            header.focus();
        } else if (content && content !== '') {
            content.focus();
        }
        return result;
    },
    /**
     * Setup key delegation to keep tabbing within the open dialogue.
     *
     * @method keyDelegation
     */
    keyDelegation : function() {
        var bb = this.get('boundingBox');
        bb.delegate('key', function(e){
            var target = e.target;
            var direction = 'forward';
            if (e.shiftKey) {
                direction = 'backward';
            }
            if (this.trapFocus(target, direction)) {
                e.preventDefault();
            }
        }, 'down:9', CAN_RECEIVE_FOCUS_SELECTOR, this);
    },
    /**
     * Trap the tab focus within the open modal.
     *
     * @param string target the element target
     * @param string direction tab key for forward and tab+shift for backward
     * @returns bool
     */
    trapFocus : function(target, direction) {
        var bb = this.get('boundingBox'),
            firstitem = bb.one(CAN_RECEIVE_FOCUS_SELECTOR),
            lastitem = bb.all(CAN_RECEIVE_FOCUS_SELECTOR).pop();

        if (target === lastitem && direction === 'forward') { // Tab key.
            return firstitem.focus();
        } else if (target === firstitem && direction === 'backward') {  // Tab+shift key.
            return lastitem.focus();
        }
    }
}, {
    NAME : DIALOGUE_NAME,
    CSS_PREFIX : DIALOGUE_PREFIX,
    ATTRS : {
        notificationBase : {

        },

        /**
         * Whether to display the dialogue modally and with a
         * lightbox style.
         *
         * @attribute lightbox
         * @type Boolean
         * @default true
         * @deprecated Since Moodle 2.7. Please use modal instead.
         */
        lightbox: {
            lazyAdd: false,
            setter: function(value) {
                Y.log("The lightbox attribute of M.core.dialogue has been deprecated since Moodle 2.7, please use the modal attribute instead",
                    'warn', 'moodle-core-notification-dialogue');
                this.set('modal', value);
            }
        },

        /**
         * Whether to display a close button on the dialogue.
         *
         * Note, we do not recommend hiding the close button as this has
         * potential accessibility concerns.
         *
         * @attribute closeButton
         * @type Boolean
         * @default true
         */
        closeButton : {
            validator : Y.Lang.isBoolean,
            value : true
        },

        /**
         * The title for the close button if one is to be shown.
         *
         * @attribute closeButtonTitle
         * @type String
         * @default 'Close'
         */
        closeButtonTitle : {
            validator : Y.Lang.isString,
            value : 'Close'
        },

        /**
         * Whether to display the dialogue centrally on the screen.
         *
         * @attribute center
         * @type Boolean
         * @default true
         */
        center : {
            validator : Y.Lang.isBoolean,
            value : true
        },

        /**
         * Whether to make the dialogue movable around the page.
         *
         * @attribute draggable
         * @type Boolean
         * @default false
         */
        draggable : {
            validator : Y.Lang.isBoolean,
            value : false
        },

        /**
         * Used to generate a unique id for the dialogue.
         *
         * @attribute COUNT
         * @type Integer
         * @default 0
         */
        COUNT: {
            value: 0
        },

        /**
         * Used to disable the fullscreen resizing behaviour if required.
         *
         * @attribute responsive
         * @type Boolean
         * @default true
         */
        responsive : {
            validator : Y.Lang.isBoolean,
            value : true
        },

        /**
         * The width that this dialogue should be resized to fullscreen.
         *
         * @attribute responsiveWidth
         * @type Integer
         * @default 768
         */
        responsiveWidth : {
            value : 768
        }
    }
});

Y.Base.modifyAttrs(DIALOGUE, {
    /**
     * String with units, or number, representing the width of the Widget.
     * If a number is provided, the default unit, defined by the Widgets
     * DEF_UNIT, property is used.
     *
     * If a value of 'auto' is used, then an empty String is instead
     * returned.
     *
     * @attribute width
     * @default '400px'
     * @type {String|Number}
     */
    width: {
        value: '400px',
        setter: function(value) {
            if (value === 'auto') {
                return '';
            }
            return value;
        }
    },

    /**
     * Boolean indicating whether or not the Widget is visible.
     *
     * We override this from the default Widget attribute value.
     *
     * @attribute visible
     * @default false
     * @type Boolean
     */
    visible: {
        value: false
    },

    /**
     * A convenience Attribute, which can be used as a shortcut for the
     * `align` Attribute.
     *
     * Note: We override this in Moodle such that it sets a value for the
     * `center` attribute if set. The `centered` will always return false.
     *
     * @attribute centered
     * @type Boolean|Node
     * @default false
     */
    centered: {
        setter: function(value) {
            if (value) {
                this.set('center', true);
            }
            return false;
        }
<<<<<<< HEAD
=======
    },

    /**
     * Boolean determining whether to render the widget during initialisation.
     *
     * We override this to change the default from false to true for the dialogue.
     * We then proceed to early render the dialogue during our initialisation rather than waiting
     * for YUI to render it after that.
     *
     * @attribute render
     * @type Boolean
     * @default true
     */
    render : {
        value : true,
        writeOnce : true
>>>>>>> d9bf4be4
    }
});

M.core.dialogue = DIALOGUE;<|MERGE_RESOLUTION|>--- conflicted
+++ resolved
@@ -497,8 +497,6 @@
             }
             return false;
         }
-<<<<<<< HEAD
-=======
     },
 
     /**
@@ -515,7 +513,6 @@
     render : {
         value : true,
         writeOnce : true
->>>>>>> d9bf4be4
     }
 });
 
