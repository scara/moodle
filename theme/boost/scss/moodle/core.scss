--- conflicted
+++ resolved
@@ -2150,7 +2150,6 @@
     }
 }
 
-<<<<<<< HEAD
 $switch-height: ($input-height-inner * .8) !default;
 $switch-height-half: ($switch-height / 2) !default;
 $switch-border-radius: $switch-height !default;
@@ -2242,8 +2241,7 @@
         }
     }
 }
-=======
+
 .paged-content-page-container {
     min-height: 3.125rem;
-}
->>>>>>> 356bfb69
+}