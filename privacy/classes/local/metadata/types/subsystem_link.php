<?php
// This file is part of Moodle - http://moodle.org/
//
// Moodle is free software: you can redistribute it and/or modify
// it under the terms of the GNU General Public License as published by
// the Free Software Foundation, either version 3 of the License, or
// (at your option) any later version.
//
// Moodle is distributed in the hope that it will be useful,
// but WITHOUT ANY WARRANTY; without even the implied warranty of
// MERCHANTABILITY or FITNESS FOR A PARTICULAR PURPOSE.  See the
// GNU General Public License for more details.
//
// You should have received a copy of the GNU General Public License
// along with Moodle.  If not, see <http://www.gnu.org/licenses/>.

/**
 * This file defines a link to another Moodle subsystem.
 *
 * @package core_privacy
 * @copyright 2018 Zig Tan <zig@moodle.com>
 * @license http://www.gnu.org/copyleft/gpl.html GNU GPL v3 or later
 */
namespace core_privacy\local\metadata\types;

defined('MOODLE_INTERNAL') || die();

/**
 * The subsystem link type.
 *
 * @copyright 2018 Zig Tan <zig@moodle.com>
 * @license http://www.gnu.org/copyleft/gpl.html GNU GPL v3 or later
 */
class subsystem_link implements type {

    /**
     * @var The name of the core subsystem to link.
     */
    protected $name;

    /**
     * @var array The list of data names and descriptions.
     */
    protected $privacyfields;

    /**
     * @var string A description of what this subsystem is used to store.
     */
    protected $summary;

    /**
     * Constructor for the subsystem_link.
     *
     * @param   string  $name The name of the subsystem to link.
     * @param   array   $privacyfields An optional array of fields and their descriptions.
     * @param   string  $summary A description of what is stored within this subsystem.
     */
    public function __construct($name, array $privacyfields = [], $summary = '') {
        if (debugging('', DEBUG_DEVELOPER)) {
            $teststring = clean_param($summary, PARAM_STRINGID);
            if ($teststring !== $summary) {
                debugging("Summary information for use of the '{$name}' subsystem " .
                    "has an invalid langstring identifier: '{$summary}'",
                    DEBUG_DEVELOPER);
            }
        }

        $this->name = $name;
        $this->privacyfields = $privacyfields;
        $this->summary = $summary;
    }

    /**
     * Function to return the name of this subsystem_link type.
     *
     * @return string $name
     */
    public function get_name() {
        return $this->name;
    }

    /**
     * A subsystem link does not define any fields itself.
     *
     * @return  array
     */
    public function get_privacy_fields() : array {
<<<<<<< HEAD
        return [];
=======
        return $this->privacyfields;
>>>>>>> 19ca0aaa
    }

    /**
     * A summary of what this subsystem is used for.
     *
     * @return string $summary
     */
    public function get_summary() {
        return $this->summary;
    }
}<|MERGE_RESOLUTION|>--- conflicted
+++ resolved
@@ -85,11 +85,7 @@
      * @return  array
      */
     public function get_privacy_fields() : array {
-<<<<<<< HEAD
-        return [];
-=======
         return $this->privacyfields;
->>>>>>> 19ca0aaa
     }
 
     /**
