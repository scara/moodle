<?php
// This file is part of Moodle - http://moodle.org/
//
// Moodle is free software: you can redistribute it and/or modify
// it under the terms of the GNU General Public License as published by
// the Free Software Foundation, either version 3 of the License, or
// (at your option) any later version.
//
// Moodle is distributed in the hope that it will be useful,
// but WITHOUT ANY WARRANTY; without even the implied warranty of
// MERCHANTABILITY or FITNESS FOR A PARTICULAR PURPOSE.  See the
// GNU General Public License for more details.
//
// You should have received a copy of the GNU General Public License
// along with Moodle.  If not, see <http://www.gnu.org/licenses/>.

/**
 * This file contains the code to analyse all the responses to a particular
 * question.
 *
 * @package    core_question
 * @copyright  2013 Open University
 * @author     Jamie Pratt <me@jamiep.org>
 * @license    http://www.gnu.org/copyleft/gpl.html GNU GPL v3 or later
 */

namespace core_question\statistics\responses;
defined('MOODLE_INTERNAL') || die();

/**
 * This class can store and compute the analysis of the responses to a particular
 * question.
 *
 * @copyright 2013 Open University
 * @author    Jamie Pratt <me@jamiep.org>
 * @license   http://www.gnu.org/copyleft/gpl.html GNU GPL v3 or later
 */
class analyser {
    /** @var object full question data from db. */
    protected $questiondata;

    /**
     * @var analysis_for_question
     */
    public $analysis;

    /**
     * @var array Two index array first index is unique for each sub question part, the second index is the 'class' that this sub
     *          question part can be classified into. This is the return value from {@link \question_type::get_possible_responses()}
     */
    public $responseclasses = array();

    /**
     * Create a new instance of this class for holding/computing the statistics
     * for a particular question.
     *
     * @param object $questiondata the full question data from the database defining this question.
     */
    public function __construct($questiondata) {
        $this->questiondata = $questiondata;
        $qtypeobj = \question_bank::get_qtype($this->questiondata->qtype);
        $this->analysis = new analysis_for_question($qtypeobj->get_possible_responses($this->questiondata));

    }

    /**
     * @return bool whether this analysis has more than one subpart.
     */
    public function has_subparts() {
        return count($this->responseclasses) > 1;
    }

    /**
     * @return bool whether this analysis has (a subpart with) more than one response class.
     */
    public function has_response_classes() {
        foreach ($this->responseclasses as $partclasses) {
            if (count($partclasses) > 1) {
                return true;
            }
        }
        return false;
    }

    /**
     * @return bool whether this analysis has a response class more than one
     *      different acutal response, or if the actual response is different from
     *      the model response.
     */
    public function has_actual_responses() {
        foreach ($this->responseclasses as $subpartid => $partclasses) {
            foreach ($partclasses as $responseclassid => $modelresponse) {
                $numresponses = count($this->responses[$subpartid][$responseclassid]);
                if ($numresponses > 1) {
                    return true;
                }
                $actualresponse = key($this->responses[$subpartid][$responseclassid]);
                if ($numresponses == 1 && $actualresponse != $modelresponse->responseclass) {
                    return true;
                }
            }
        }
        return false;
    }

    /**
     * Analyse all the response data for for all the specified attempts at
     * this question.
     * @param \qubaid_condition $qubaids which attempts to consider.
     * @return analysis_for_question
     */
    public function calculate($qubaids) {
        // Load data.
        $dm = new \question_engine_data_mapper();
        $questionattempts = $dm->load_attempts_at_question($this->questiondata->id, $qubaids);

        // Analyse it.
        foreach ($questionattempts as $qa) {
            $responseparts = $qa->classify_response();
            $this->analysis->count_response_parts($responseparts);
        }
        $this->analysis->cache($qubaids, $this->questiondata->id);
        return $this->analysis;
    }

    /** @var integer Time after which responses are automatically reanalysed. */
    const TIME_TO_CACHE = 900; // 15 minutes.


    /**
     * Retrieve the computed response analysis from the question_response_analysis table.
     *
     * @param \qubaid_condition $qubaids which attempts to get cached response analysis for.
     * @return analysis_for_question|boolean analysis or false if no cached analysis found.
     */
    public function load_cached($qubaids) {
        global $DB;

        $timemodified = time() - self::TIME_TO_CACHE;
        $rows = $DB->get_records_select('question_response_analysis', 'hashcode = ? AND questionid = ? AND timemodified > ?',
                                        array($qubaids->get_hash_code(), $this->questiondata->id, $timemodified));
        if (!$rows) {
            return false;
        }

        foreach ($rows as $row) {
            $class = $this->analysis->get_subpart($row->subqid)->get_response_class($row->aid);
            $class->add_response_and_count($row->response, $row->credit, $row->rcount);
        }
        return $this->analysis;
    }


    /**
     * Find time of non-expired analysis in the database.
     *
     * @param $qubaids \qubaid_condition
     * @return integer|boolean Time of cached record that matches this qubaid_condition or false if none found.
     */
    public function get_last_analysed_time($qubaids) {
        global $DB;

        $timemodified = time() - self::TIME_TO_CACHE;
<<<<<<< HEAD
        return $DB->get_field_select('question_response_analysis', 'hashcode = ? AND questionid = ? AND timemodified > ?',
=======
        return $DB->get_field_select('question_response_analysis', 'timemodified',
                                     'hashcode = ? AND questionid = ? AND timemodified > ?',
>>>>>>> 7d6b28d8
                                     array($qubaids->get_hash_code(), $this->questiondata->id, $timemodified), IGNORE_MULTIPLE);
    }
}<|MERGE_RESOLUTION|>--- conflicted
+++ resolved
@@ -161,12 +161,8 @@
         global $DB;
 
         $timemodified = time() - self::TIME_TO_CACHE;
-<<<<<<< HEAD
-        return $DB->get_field_select('question_response_analysis', 'hashcode = ? AND questionid = ? AND timemodified > ?',
-=======
         return $DB->get_field_select('question_response_analysis', 'timemodified',
                                      'hashcode = ? AND questionid = ? AND timemodified > ?',
->>>>>>> 7d6b28d8
                                      array($qubaids->get_hash_code(), $this->questiondata->id, $timemodified), IGNORE_MULTIPLE);
     }
 }