--- conflicted
+++ resolved
@@ -34,12 +34,7 @@
 $string['addcourse'] = 'Add courses';
 $string['addcourse_help'] = 'Select all courses that should be added to this badge requirement. Hold CTRL key to select multiple items.';
 $string['addtobackpack'] = 'Add to backpack';
-<<<<<<< HEAD
-$string['adminonly'] = 'This page is restricted to Site Administrators only';
-=======
-$string['adminaward'] = 'As a site administrator, you can select a role to award this badge.';
 $string['adminonly'] = 'This page is restricted to site administrators only.';
->>>>>>> 9f3e0968
 $string['after'] = 'after the date of issue.';
 $string['aggregationmethod'] = 'Aggregation method';
 $string['all'] = 'All';
