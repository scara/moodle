<?php

// This file is part of Moodle - http://moodle.org/
//
// Moodle is free software: you can redistribute it and/or modify
// it under the terms of the GNU General Public License as published by
// the Free Software Foundation, either version 3 of the License, or
// (at your option) any later version.
//
// Moodle is distributed in the hope that it will be useful,
// but WITHOUT ANY WARRANTY; without even the implied warranty of
// MERCHANTABILITY or FITNESS FOR A PARTICULAR PURPOSE.  See the
// GNU General Public License for more details.
//
// You should have received a copy of the GNU General Public License
// along with Moodle.  If not, see <http://www.gnu.org/licenses/>.

/**
 * MOODLE VERSION INFORMATION
 *
 * This file defines the current version of the core Moodle code being used.
 * This is compared against the values stored in the database to determine
 * whether upgrades should be performed (see lib/db/*.php)
 *
 * @package    core
 * @copyright  1999 onwards Martin Dougiamas (http://dougiamas.com)
 * @license    http://www.gnu.org/copyleft/gpl.html GNU GPL v3 or later
 */

defined('MOODLE_INTERNAL') || die();

<<<<<<< HEAD
$version  = 2021052500.33;              // YYYYMMDD      = weekly release date of this DEV branch.
=======
$version  = 2021052500.35;              // YYYYMMDD      = weekly release date of this DEV branch.
>>>>>>> ce7c6485
                                        //         RR    = release increments - 00 in DEV branches.
                                        //           .XX = incremental changes.
$release  = '4.0dev (Build: 20201023)'; // Human-friendly version name
$branch   = '400';                      // This version's branch.
$maturity = MATURITY_ALPHA;             // This version's maturity level.<|MERGE_RESOLUTION|>--- conflicted
+++ resolved
@@ -29,11 +29,7 @@
 
 defined('MOODLE_INTERNAL') || die();
 
-<<<<<<< HEAD
-$version  = 2021052500.33;              // YYYYMMDD      = weekly release date of this DEV branch.
-=======
-$version  = 2021052500.35;              // YYYYMMDD      = weekly release date of this DEV branch.
->>>>>>> ce7c6485
+$version  = 2021052500.36;              // YYYYMMDD      = weekly release date of this DEV branch.
                                         //         RR    = release increments - 00 in DEV branches.
                                         //           .XX = incremental changes.
 $release  = '4.0dev (Build: 20201023)'; // Human-friendly version name
