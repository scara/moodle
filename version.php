--- conflicted
+++ resolved
@@ -31,11 +31,7 @@
 
 
 
-<<<<<<< HEAD
-$version  = 2011060900.01;              // YYYYMMDD      = weekly release date of this DEV branch
-=======
-$version  = 2011060900.05;              // YYYYMMDD      = weekly release date of this DEV branch
->>>>>>> 13ea96c4
+$version  = 2011060900.02;              // YYYYMMDD      = weekly release date of this DEV branch
                                         //         RR    = release increments - 00 in DEV branches
                                         //           .XX = incremental changes
 
