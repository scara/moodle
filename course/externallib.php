<?php
// This file is part of Moodle - http://moodle.org/
//
// Moodle is free software: you can redistribute it and/or modify
// it under the terms of the GNU General Public License as published by
// the Free Software Foundation, either version 3 of the License, or
// (at your option) any later version.
//
// Moodle is distributed in the hope that it will be useful,
// but WITHOUT ANY WARRANTY; without even the implied warranty of
// MERCHANTABILITY or FITNESS FOR A PARTICULAR PURPOSE.  See the
// GNU General Public License for more details.
//
// You should have received a copy of the GNU General Public License
// along with Moodle.  If not, see <http://www.gnu.org/licenses/>.


/**
 * External course API
 *
 * @package    core_course
 * @category   external
 * @copyright  2009 Petr Skodak
 * @license    http://www.gnu.org/copyleft/gpl.html GNU GPL v3 or later
 */

defined('MOODLE_INTERNAL') || die;

require_once("$CFG->libdir/externallib.php");

/**
 * Course external functions
 *
 * @package    core_course
 * @category   external
 * @copyright  2011 Jerome Mouneyrac
 * @license    http://www.gnu.org/copyleft/gpl.html GNU GPL v3 or later
 * @since Moodle 2.2
 */
class core_course_external extends external_api {

    /**
     * Returns description of method parameters
     *
     * @return external_function_parameters
     * @since Moodle 2.2
     */
    public static function get_course_contents_parameters() {
        return new external_function_parameters(
                array('courseid' => new external_value(PARAM_INT, 'course id'),
                      'options' => new external_multiple_structure (
                              new external_single_structure(
                                    array('name' => new external_value(PARAM_ALPHANUM, 'option name'),
                                          'value' => new external_value(PARAM_RAW, 'the value of the option, this param is personaly validated in the external function.')
                              )
                      ), 'Options, not used yet, might be used in later version', VALUE_DEFAULT, array())
                )
        );
    }

    /**
     * Get course contents
     *
     * @param int $courseid course id
     * @param array $options These options are not used yet, might be used in later version
     * @return array
     * @since Moodle 2.2
     */
    public static function get_course_contents($courseid, $options = array()) {
        global $CFG, $DB;
        require_once($CFG->dirroot . "/course/lib.php");

        //validate parameter
        $params = self::validate_parameters(self::get_course_contents_parameters(),
                        array('courseid' => $courseid, 'options' => $options));

        //retrieve the course
        $course = $DB->get_record('course', array('id' => $params['courseid']), '*', MUST_EXIST);

        //check course format exist
        if (!file_exists($CFG->dirroot . '/course/format/' . $course->format . '/lib.php')) {
            throw new moodle_exception('cannotgetcoursecontents', 'webservice', '', null, get_string('courseformatnotfound', 'error', '', $course->format));
        } else {
            require_once($CFG->dirroot . '/course/format/' . $course->format . '/lib.php');
        }

        // now security checks
        $context = context_course::instance($course->id, IGNORE_MISSING);
        try {
            self::validate_context($context);
        } catch (Exception $e) {
            $exceptionparam = new stdClass();
            $exceptionparam->message = $e->getMessage();
            $exceptionparam->courseid = $course->id;
            throw new moodle_exception('errorcoursecontextnotvalid', 'webservice', '', $exceptionparam);
        }

        $canupdatecourse = has_capability('moodle/course:update', $context);

        //create return value
        $coursecontents = array();

        if ($canupdatecourse or $course->visible
                or has_capability('moodle/course:viewhiddencourses', $context)) {

            //retrieve sections
            $modinfo = get_fast_modinfo($course);
            $sections = $modinfo->get_section_info_all();

            //for each sections (first displayed to last displayed)
            $modinfosections = $modinfo->get_sections();
            foreach ($sections as $key => $section) {

                if (!$section->uservisible) {
                    continue;
                }

                // reset $sectioncontents
                $sectionvalues = array();
                $sectionvalues['id'] = $section->id;
                $sectionvalues['name'] = get_section_name($course, $section);
                $sectionvalues['visible'] = $section->visible;
                list($sectionvalues['summary'], $sectionvalues['summaryformat']) =
                        external_format_text($section->summary, $section->summaryformat,
                                $context->id, 'course', 'section', $section->id);
                $sectioncontents = array();

                //for each module of the section
                if (!empty($modinfosections[$section->section])) {
                    foreach ($modinfosections[$section->section] as $cmid) {
                        $cm = $modinfo->cms[$cmid];

                        // stop here if the module is not visible to the user
                        if (!$cm->uservisible) {
                            continue;
                        }

                        $module = array();

                        //common info (for people being able to see the module or availability dates)
                        $module['id'] = $cm->id;
                        $module['name'] = format_string($cm->name, true);
                        $module['modname'] = $cm->modname;
                        $module['modplural'] = $cm->modplural;
                        $module['modicon'] = $cm->get_icon_url()->out(false);
                        $module['indent'] = $cm->indent;

                        $modcontext = context_module::instance($cm->id);

<<<<<<< HEAD
                    if (!empty($cm->showdescription) or $cm->modname == 'label') {
                        // We want to use the external format. However from reading get_formatted_content(), get_content() format is always FORMAT_HTML.
                        list($module['description'], $descriptionformat) = external_format_text($cm->get_content(),
                            FORMAT_HTML, $modcontext->id, $cm->modname, 'intro', $cm->id);
                    }
=======
                        if (!empty($cm->showdescription)) {
                            $module['description'] = $cm->get_content();
                        }
>>>>>>> e2bceb50

                        //url of the module
                        $url = $cm->get_url();
                        if ($url) { //labels don't have url
                            $module['url'] = $cm->get_url()->out();
                        }

                        $canviewhidden = has_capability('moodle/course:viewhiddenactivities',
                                            context_module::instance($cm->id));
                        //user that can view hidden module should know about the visibility
                        $module['visible'] = $cm->visible;

                        //availability date (also send to user who can see hidden module when the showavailabilyt is ON)
                        if ($canupdatecourse or ($CFG->enableavailability && $canviewhidden && $cm->showavailability)) {
                            $module['availablefrom'] = $cm->availablefrom;
                            $module['availableuntil'] = $cm->availableuntil;
                        }

                        $baseurl = 'webservice/pluginfile.php';

                        //call $modulename_export_contents
                        //(each module callback take care about checking the capabilities)
                        require_once($CFG->dirroot . '/mod/' . $cm->modname . '/lib.php');
                        $getcontentfunction = $cm->modname.'_export_contents';
                        if (function_exists($getcontentfunction)) {
                            if ($contents = $getcontentfunction($cm, $baseurl)) {
                                $module['contents'] = $contents;
                            }
                        }

                        //assign result to $sectioncontents
                        $sectioncontents[] = $module;

                    }
                }
                $sectionvalues['modules'] = $sectioncontents;

                // assign result to $coursecontents
                $coursecontents[] = $sectionvalues;
            }
        }
        return $coursecontents;
    }

    /**
     * Returns description of method result value
     *
     * @return external_description
     * @since Moodle 2.2
     */
    public static function get_course_contents_returns() {
        return new external_multiple_structure(
            new external_single_structure(
                array(
                    'id' => new external_value(PARAM_INT, 'Section ID'),
                    'name' => new external_value(PARAM_TEXT, 'Section name'),
                    'visible' => new external_value(PARAM_INT, 'is the section visible', VALUE_OPTIONAL),
                    'summary' => new external_value(PARAM_RAW, 'Section description'),
                    'summaryformat' => new external_format_value('summary'),
                    'modules' => new external_multiple_structure(
                            new external_single_structure(
                                array(
                                    'id' => new external_value(PARAM_INT, 'activity id'),
                                    'url' => new external_value(PARAM_URL, 'activity url', VALUE_OPTIONAL),
                                    'name' => new external_value(PARAM_RAW, 'activity module name'),
                                    'description' => new external_value(PARAM_RAW, 'activity description', VALUE_OPTIONAL),
                                    'visible' => new external_value(PARAM_INT, 'is the module visible', VALUE_OPTIONAL),
                                    'modicon' => new external_value(PARAM_URL, 'activity icon url'),
                                    'modname' => new external_value(PARAM_PLUGIN, 'activity module type'),
                                    'modplural' => new external_value(PARAM_TEXT, 'activity module plural name'),
                                    'availablefrom' => new external_value(PARAM_INT, 'module availability start date', VALUE_OPTIONAL),
                                    'availableuntil' => new external_value(PARAM_INT, 'module availability en date', VALUE_OPTIONAL),
                                    'indent' => new external_value(PARAM_INT, 'number of identation in the site'),
                                    'contents' => new external_multiple_structure(
                                          new external_single_structure(
                                              array(
                                                  // content info
                                                  'type'=> new external_value(PARAM_TEXT, 'a file or a folder or external link'),
                                                  'filename'=> new external_value(PARAM_FILE, 'filename'),
                                                  'filepath'=> new external_value(PARAM_PATH, 'filepath'),
                                                  'filesize'=> new external_value(PARAM_INT, 'filesize'),
                                                  'fileurl' => new external_value(PARAM_URL, 'downloadable file url', VALUE_OPTIONAL),
                                                  'content' => new external_value(PARAM_RAW, 'Raw content, will be used when type is content', VALUE_OPTIONAL),
                                                  'timecreated' => new external_value(PARAM_INT, 'Time created'),
                                                  'timemodified' => new external_value(PARAM_INT, 'Time modified'),
                                                  'sortorder' => new external_value(PARAM_INT, 'Content sort order'),

                                                  // copyright related info
                                                  'userid' => new external_value(PARAM_INT, 'User who added this content to moodle'),
                                                  'author' => new external_value(PARAM_TEXT, 'Content owner'),
                                                  'license' => new external_value(PARAM_TEXT, 'Content license'),
                                              )
                                          ), VALUE_DEFAULT, array()
                                      )
                                )
                            ), 'list of module'
                    )
                )
            )
        );
    }

    /**
     * Returns description of method parameters
     *
     * @return external_function_parameters
     * @since Moodle 2.3
     */
    public static function get_courses_parameters() {
        return new external_function_parameters(
                array('options' => new external_single_structure(
                            array('ids' => new external_multiple_structure(
                                        new external_value(PARAM_INT, 'Course id')
                                        , 'List of course id. If empty return all courses
                                            except front page course.',
                                        VALUE_OPTIONAL)
                            ), 'options - operator OR is used', VALUE_DEFAULT, array())
                )
        );
    }

    /**
     * Get courses
     *
     * @param array $options It contains an array (list of ids)
     * @return array
     * @since Moodle 2.2
     */
    public static function get_courses($options = array()) {
        global $CFG, $DB;
        require_once($CFG->dirroot . "/course/lib.php");

        //validate parameter
        $params = self::validate_parameters(self::get_courses_parameters(),
                        array('options' => $options));

        //retrieve courses
        if (!array_key_exists('ids', $params['options'])
                or empty($params['options']['ids'])) {
            $courses = $DB->get_records('course');
        } else {
            $courses = $DB->get_records_list('course', 'id', $params['options']['ids']);
        }

        //create return value
        $coursesinfo = array();
        foreach ($courses as $course) {

            // now security checks
            $context = context_course::instance($course->id, IGNORE_MISSING);
            $courseformatoptions = course_get_format($course)->get_format_options();
            try {
                self::validate_context($context);
            } catch (Exception $e) {
                $exceptionparam = new stdClass();
                $exceptionparam->message = $e->getMessage();
                $exceptionparam->courseid = $course->id;
                throw new moodle_exception('errorcoursecontextnotvalid', 'webservice', '', $exceptionparam);
            }
            require_capability('moodle/course:view', $context);

            $courseinfo = array();
            $courseinfo['id'] = $course->id;
            $courseinfo['fullname'] = $course->fullname;
            $courseinfo['shortname'] = $course->shortname;
            $courseinfo['categoryid'] = $course->category;
            list($courseinfo['summary'], $courseinfo['summaryformat']) =
                external_format_text($course->summary, $course->summaryformat, $context->id, 'course', 'summary', 0);
            $courseinfo['format'] = $course->format;
            $courseinfo['startdate'] = $course->startdate;
            if (array_key_exists('numsections', $courseformatoptions)) {
                // For backward-compartibility
                $courseinfo['numsections'] = $courseformatoptions['numsections'];
            }

            //some field should be returned only if the user has update permission
            $courseadmin = has_capability('moodle/course:update', $context);
            if ($courseadmin) {
                $courseinfo['categorysortorder'] = $course->sortorder;
                $courseinfo['idnumber'] = $course->idnumber;
                $courseinfo['showgrades'] = $course->showgrades;
                $courseinfo['showreports'] = $course->showreports;
                $courseinfo['newsitems'] = $course->newsitems;
                $courseinfo['visible'] = $course->visible;
                $courseinfo['maxbytes'] = $course->maxbytes;
                if (array_key_exists('hiddensections', $courseformatoptions)) {
                    // For backward-compartibility
                    $courseinfo['hiddensections'] = $courseformatoptions['hiddensections'];
                }
                $courseinfo['groupmode'] = $course->groupmode;
                $courseinfo['groupmodeforce'] = $course->groupmodeforce;
                $courseinfo['defaultgroupingid'] = $course->defaultgroupingid;
                $courseinfo['lang'] = $course->lang;
                $courseinfo['timecreated'] = $course->timecreated;
                $courseinfo['timemodified'] = $course->timemodified;
                $courseinfo['forcetheme'] = $course->theme;
                $courseinfo['enablecompletion'] = $course->enablecompletion;
                $courseinfo['completionstartonenrol'] = $course->completionstartonenrol;
                $courseinfo['completionnotify'] = $course->completionnotify;
                $courseinfo['courseformatoptions'] = array();
                foreach ($courseformatoptions as $key => $value) {
                    $courseinfo['courseformatoptions'][] = array(
                        'name' => $key,
                        'value' => $value
                    );
                }
            }

            if ($courseadmin or $course->visible
                    or has_capability('moodle/course:viewhiddencourses', $context)) {
                $coursesinfo[] = $courseinfo;
            }
        }

        return $coursesinfo;
    }

    /**
     * Returns description of method result value
     *
     * @return external_description
     * @since Moodle 2.2
     */
    public static function get_courses_returns() {
        return new external_multiple_structure(
                new external_single_structure(
                        array(
                            'id' => new external_value(PARAM_INT, 'course id'),
                            'shortname' => new external_value(PARAM_TEXT, 'course short name'),
                            'categoryid' => new external_value(PARAM_INT, 'category id'),
                            'categorysortorder' => new external_value(PARAM_INT,
                                    'sort order into the category', VALUE_OPTIONAL),
                            'fullname' => new external_value(PARAM_TEXT, 'full name'),
                            'idnumber' => new external_value(PARAM_RAW, 'id number', VALUE_OPTIONAL),
                            'summary' => new external_value(PARAM_RAW, 'summary'),
                            'summaryformat' => new external_format_value('summary'),
                            'format' => new external_value(PARAM_PLUGIN,
                                    'course format: weeks, topics, social, site,..'),
                            'showgrades' => new external_value(PARAM_INT,
                                    '1 if grades are shown, otherwise 0', VALUE_OPTIONAL),
                            'newsitems' => new external_value(PARAM_INT,
                                    'number of recent items appearing on the course page', VALUE_OPTIONAL),
                            'startdate' => new external_value(PARAM_INT,
                                    'timestamp when the course start'),
                            'numsections' => new external_value(PARAM_INT,
                                    '(deprecated, use courseformatoptions) number of weeks/topics',
                                    VALUE_OPTIONAL),
                            'maxbytes' => new external_value(PARAM_INT,
                                    'largest size of file that can be uploaded into the course',
                                    VALUE_OPTIONAL),
                            'showreports' => new external_value(PARAM_INT,
                                    'are activity report shown (yes = 1, no =0)', VALUE_OPTIONAL),
                            'visible' => new external_value(PARAM_INT,
                                    '1: available to student, 0:not available', VALUE_OPTIONAL),
                            'hiddensections' => new external_value(PARAM_INT,
                                    '(deprecated, use courseformatoptions) How the hidden sections in the course are displayed to students',
                                    VALUE_OPTIONAL),
                            'groupmode' => new external_value(PARAM_INT, 'no group, separate, visible',
                                    VALUE_OPTIONAL),
                            'groupmodeforce' => new external_value(PARAM_INT, '1: yes, 0: no',
                                    VALUE_OPTIONAL),
                            'defaultgroupingid' => new external_value(PARAM_INT, 'default grouping id',
                                    VALUE_OPTIONAL),
                            'timecreated' => new external_value(PARAM_INT,
                                    'timestamp when the course have been created', VALUE_OPTIONAL),
                            'timemodified' => new external_value(PARAM_INT,
                                    'timestamp when the course have been modified', VALUE_OPTIONAL),
                            'enablecompletion' => new external_value(PARAM_INT,
                                    'Enabled, control via completion and activity settings. Disbaled,
                                        not shown in activity settings.',
                                    VALUE_OPTIONAL),
                            'completionstartonenrol' => new external_value(PARAM_INT,
                                    '1: begin tracking a student\'s progress in course completion
                                        after course enrolment. 0: does not',
                                    VALUE_OPTIONAL),
                            'completionnotify' => new external_value(PARAM_INT,
                                    '1: yes 0: no', VALUE_OPTIONAL),
                            'lang' => new external_value(PARAM_SAFEDIR,
                                    'forced course language', VALUE_OPTIONAL),
                            'forcetheme' => new external_value(PARAM_PLUGIN,
                                    'name of the force theme', VALUE_OPTIONAL),
                            'courseformatoptions' => new external_multiple_structure(
                                new external_single_structure(
                                    array('name' => new external_value(PARAM_ALPHANUMEXT, 'course format option name'),
                                        'value' => new external_value(PARAM_RAW, 'course format option value')
                                )),
                                    'additional options for particular course format', VALUE_OPTIONAL
                             ),
                        ), 'course'
                )
        );
    }

    /**
     * Returns description of method parameters
     *
     * @return external_function_parameters
     * @since Moodle 2.2
     */
    public static function create_courses_parameters() {
        $courseconfig = get_config('moodlecourse'); //needed for many default values
        return new external_function_parameters(
            array(
                'courses' => new external_multiple_structure(
                    new external_single_structure(
                        array(
                            'fullname' => new external_value(PARAM_TEXT, 'full name'),
                            'shortname' => new external_value(PARAM_TEXT, 'course short name'),
                            'categoryid' => new external_value(PARAM_INT, 'category id'),
                            'idnumber' => new external_value(PARAM_RAW, 'id number', VALUE_OPTIONAL),
                            'summary' => new external_value(PARAM_RAW, 'summary', VALUE_OPTIONAL),
                            'summaryformat' => new external_format_value('summary', VALUE_DEFAULT),
                            'format' => new external_value(PARAM_PLUGIN,
                                    'course format: weeks, topics, social, site,..',
                                    VALUE_DEFAULT, $courseconfig->format),
                            'showgrades' => new external_value(PARAM_INT,
                                    '1 if grades are shown, otherwise 0', VALUE_DEFAULT,
                                    $courseconfig->showgrades),
                            'newsitems' => new external_value(PARAM_INT,
                                    'number of recent items appearing on the course page',
                                    VALUE_DEFAULT, $courseconfig->newsitems),
                            'startdate' => new external_value(PARAM_INT,
                                    'timestamp when the course start', VALUE_OPTIONAL),
                            'numsections' => new external_value(PARAM_INT,
                                    '(deprecated, use courseformatoptions) number of weeks/topics',
                                    VALUE_OPTIONAL),
                            'maxbytes' => new external_value(PARAM_INT,
                                    'largest size of file that can be uploaded into the course',
                                    VALUE_DEFAULT, $courseconfig->maxbytes),
                            'showreports' => new external_value(PARAM_INT,
                                    'are activity report shown (yes = 1, no =0)', VALUE_DEFAULT,
                                    $courseconfig->showreports),
                            'visible' => new external_value(PARAM_INT,
                                    '1: available to student, 0:not available', VALUE_OPTIONAL),
                            'hiddensections' => new external_value(PARAM_INT,
                                    '(deprecated, use courseformatoptions) How the hidden sections in the course are displayed to students',
                                    VALUE_OPTIONAL),
                            'groupmode' => new external_value(PARAM_INT, 'no group, separate, visible',
                                    VALUE_DEFAULT, $courseconfig->groupmode),
                            'groupmodeforce' => new external_value(PARAM_INT, '1: yes, 0: no',
                                    VALUE_DEFAULT, $courseconfig->groupmodeforce),
                            'defaultgroupingid' => new external_value(PARAM_INT, 'default grouping id',
                                    VALUE_DEFAULT, 0),
                            'enablecompletion' => new external_value(PARAM_INT,
                                    'Enabled, control via completion and activity settings. Disabled,
                                        not shown in activity settings.',
                                    VALUE_OPTIONAL),
                            'completionstartonenrol' => new external_value(PARAM_INT,
                                    '1: begin tracking a student\'s progress in course completion after
                                        course enrolment. 0: does not',
                                    VALUE_OPTIONAL),
                            'completionnotify' => new external_value(PARAM_INT,
                                    '1: yes 0: no', VALUE_OPTIONAL),
                            'lang' => new external_value(PARAM_SAFEDIR,
                                    'forced course language', VALUE_OPTIONAL),
                            'forcetheme' => new external_value(PARAM_PLUGIN,
                                    'name of the force theme', VALUE_OPTIONAL),
                            'courseformatoptions' => new external_multiple_structure(
                                new external_single_structure(
                                    array('name' => new external_value(PARAM_ALPHANUMEXT, 'course format option name'),
                                        'value' => new external_value(PARAM_RAW, 'course format option value')
                                )),
                                    'additional options for particular course format', VALUE_OPTIONAL),
                        )
                    ), 'courses to create'
                )
            )
        );
    }

    /**
     * Create  courses
     *
     * @param array $courses
     * @return array courses (id and shortname only)
     * @since Moodle 2.2
     */
    public static function create_courses($courses) {
        global $CFG, $DB;
        require_once($CFG->dirroot . "/course/lib.php");
        require_once($CFG->libdir . '/completionlib.php');

        $params = self::validate_parameters(self::create_courses_parameters(),
                        array('courses' => $courses));

        $availablethemes = get_plugin_list('theme');
        $availablelangs = get_string_manager()->get_list_of_translations();

        $transaction = $DB->start_delegated_transaction();

        foreach ($params['courses'] as $course) {

            // Ensure the current user is allowed to run this function
            $context = context_coursecat::instance($course['categoryid'], IGNORE_MISSING);
            try {
                self::validate_context($context);
            } catch (Exception $e) {
                $exceptionparam = new stdClass();
                $exceptionparam->message = $e->getMessage();
                $exceptionparam->catid = $course['categoryid'];
                throw new moodle_exception('errorcatcontextnotvalid', 'webservice', '', $exceptionparam);
            }
            require_capability('moodle/course:create', $context);

            // Make sure lang is valid
            if (array_key_exists('lang', $course) and empty($availablelangs[$course['lang']])) {
                throw new moodle_exception('errorinvalidparam', 'webservice', '', 'lang');
            }

            // Make sure theme is valid
            if (array_key_exists('forcetheme', $course)) {
                if (!empty($CFG->allowcoursethemes)) {
                    if (empty($availablethemes[$course['forcetheme']])) {
                        throw new moodle_exception('errorinvalidparam', 'webservice', '', 'forcetheme');
                    } else {
                        $course['theme'] = $course['forcetheme'];
                    }
                }
            }

            //force visibility if ws user doesn't have the permission to set it
            $category = $DB->get_record('course_categories', array('id' => $course['categoryid']));
            if (!has_capability('moodle/course:visibility', $context)) {
                $course['visible'] = $category->visible;
            }

            //set default value for completion
            $courseconfig = get_config('moodlecourse');
            if (completion_info::is_enabled_for_site()) {
                if (!array_key_exists('enablecompletion', $course)) {
                    $course['enablecompletion'] = $courseconfig->enablecompletion;
                }
                if (!array_key_exists('completionstartonenrol', $course)) {
                    $course['completionstartonenrol'] = $courseconfig->completionstartonenrol;
                }
            } else {
                $course['enablecompletion'] = 0;
                $course['completionstartonenrol'] = 0;
            }

            $course['category'] = $course['categoryid'];

            // Summary format.
            $course['summaryformat'] = external_validate_format($course['summaryformat']);

            if (!empty($course['courseformatoptions'])) {
                foreach ($course['courseformatoptions'] as $option) {
                    $course[$option['name']] = $option['value'];
                }
            }

            //Note: create_course() core function check shortname, idnumber, category
            $course['id'] = create_course((object) $course)->id;

            $resultcourses[] = array('id' => $course['id'], 'shortname' => $course['shortname']);
        }

        $transaction->allow_commit();

        return $resultcourses;
    }

    /**
     * Returns description of method result value
     *
     * @return external_description
     * @since Moodle 2.2
     */
    public static function create_courses_returns() {
        return new external_multiple_structure(
            new external_single_structure(
                array(
                    'id'       => new external_value(PARAM_INT, 'course id'),
                    'shortname' => new external_value(PARAM_TEXT, 'short name'),
                )
            )
        );
    }

    /**
     * Returns description of method parameters
     *
     * @return external_function_parameters
     * @since Moodle 2.2
     */
    public static function delete_courses_parameters() {
        return new external_function_parameters(
            array(
                'courseids' => new external_multiple_structure(new external_value(PARAM_INT, 'course ID')),
            )
        );
    }

    /**
     * Delete courses
     *
     * @param array $courseids A list of course ids
     * @since Moodle 2.2
     */
    public static function delete_courses($courseids) {
        global $CFG, $DB;
        require_once($CFG->dirroot."/course/lib.php");

        // Parameter validation.
        $params = self::validate_parameters(self::delete_courses_parameters(), array('courseids'=>$courseids));

        $transaction = $DB->start_delegated_transaction();

        foreach ($params['courseids'] as $courseid) {
            $course = $DB->get_record('course', array('id'=>$courseid), '*', MUST_EXIST);

            // Check if the context is valid.
            $coursecontext = context_course::instance($course->id);
            self::validate_context($coursecontext);

            // Check if the current user has enought permissions.
            if (!can_delete_course($courseid)) {
                throw new moodle_exception('cannotdeletecategorycourse', 'error',
                    '', format_string($course->fullname)." (id: $courseid)");
            }

            delete_course($course, false);
        }

        $transaction->allow_commit();

        return null;
    }

    /**
     * Returns description of method result value
     *
     * @return external_description
     * @since Moodle 2.2
     */
    public static function delete_courses_returns() {
        return null;
    }

    /**
     * Returns description of method parameters
     *
     * @return external_function_parameters
     * @since Moodle 2.3
     */
    public static function duplicate_course_parameters() {
        return new external_function_parameters(
            array(
                'courseid' => new external_value(PARAM_INT, 'course to duplicate id'),
                'fullname' => new external_value(PARAM_TEXT, 'duplicated course full name'),
                'shortname' => new external_value(PARAM_TEXT, 'duplicated course short name'),
                'categoryid' => new external_value(PARAM_INT, 'duplicated course category parent'),
                'visible' => new external_value(PARAM_INT, 'duplicated course visible, default to yes', VALUE_DEFAULT, 1),
                'options' => new external_multiple_structure(
                    new external_single_structure(
                        array(
                                'name' => new external_value(PARAM_ALPHAEXT, 'The backup option name:
                                            "activities" (int) Include course activites (default to 1 that is equal to yes),
                                            "blocks" (int) Include course blocks (default to 1 that is equal to yes),
                                            "filters" (int) Include course filters  (default to 1 that is equal to yes),
                                            "users" (int) Include users (default to 0 that is equal to no),
                                            "role_assignments" (int) Include role assignments  (default to 0 that is equal to no),
                                            "comments" (int) Include user comments  (default to 0 that is equal to no),
                                            "completion_information" (int) Include user course completion information  (default to 0 that is equal to no),
                                            "logs" (int) Include course logs  (default to 0 that is equal to no),
                                            "histories" (int) Include histories  (default to 0 that is equal to no)'
                                            ),
                                'value' => new external_value(PARAM_RAW, 'the value for the option 1 (yes) or 0 (no)'
                            )
                        )
                    ), VALUE_DEFAULT, array()
                ),
            )
        );
    }

    /**
     * Duplicate a course
     *
     * @param int $courseid
     * @param string $fullname Duplicated course fullname
     * @param string $shortname Duplicated course shortname
     * @param int $categoryid Duplicated course parent category id
     * @param int $visible Duplicated course availability
     * @param array $options List of backup options
     * @return array New course info
     * @since Moodle 2.3
     */
    public static function duplicate_course($courseid, $fullname, $shortname, $categoryid, $visible = 1, $options = array()) {
        global $CFG, $USER, $DB;
        require_once($CFG->dirroot . '/backup/util/includes/backup_includes.php');
        require_once($CFG->dirroot . '/backup/util/includes/restore_includes.php');

        // Parameter validation.
        $params = self::validate_parameters(
                self::duplicate_course_parameters(),
                array(
                      'courseid' => $courseid,
                      'fullname' => $fullname,
                      'shortname' => $shortname,
                      'categoryid' => $categoryid,
                      'visible' => $visible,
                      'options' => $options
                )
        );

        // Context validation.

        if (! ($course = $DB->get_record('course', array('id'=>$params['courseid'])))) {
            throw new moodle_exception('invalidcourseid', 'error');
        }

        // Category where duplicated course is going to be created.
        $categorycontext = context_coursecat::instance($params['categoryid']);
        self::validate_context($categorycontext);

        // Course to be duplicated.
        $coursecontext = context_course::instance($course->id);
        self::validate_context($coursecontext);

        $backupdefaults = array(
            'activities' => 1,
            'blocks' => 1,
            'filters' => 1,
            'users' => 0,
            'role_assignments' => 0,
            'comments' => 0,
            'completion_information' => 0,
            'logs' => 0,
            'histories' => 0
        );

        $backupsettings = array();
        // Check for backup and restore options.
        if (!empty($params['options'])) {
            foreach ($params['options'] as $option) {

                // Strict check for a correct value (allways 1 or 0, true or false).
                $value = clean_param($option['value'], PARAM_INT);

                if ($value !== 0 and $value !== 1) {
                    throw new moodle_exception('invalidextparam', 'webservice', '', $option['name']);
                }

                if (!isset($backupdefaults[$option['name']])) {
                    throw new moodle_exception('invalidextparam', 'webservice', '', $option['name']);
                }

                $backupsettings[$option['name']] = $value;
            }
        }

        // Capability checking.

        // The backup controller check for this currently, this may be redundant.
        require_capability('moodle/course:create', $categorycontext);
        require_capability('moodle/restore:restorecourse', $categorycontext);
        require_capability('moodle/backup:backupcourse', $coursecontext);

        if (!empty($backupsettings['users'])) {
            require_capability('moodle/backup:userinfo', $coursecontext);
            require_capability('moodle/restore:userinfo', $categorycontext);
        }

        // Check if the shortname is used.
        if ($foundcourses = $DB->get_records('course', array('shortname'=>$shortname))) {
            foreach ($foundcourses as $foundcourse) {
                $foundcoursenames[] = $foundcourse->fullname;
            }

            $foundcoursenamestring = implode(',', $foundcoursenames);
            throw new moodle_exception('shortnametaken', '', '', $foundcoursenamestring);
        }

        // Backup the course.

        $bc = new backup_controller(backup::TYPE_1COURSE, $course->id, backup::FORMAT_MOODLE,
        backup::INTERACTIVE_NO, backup::MODE_SAMESITE, $USER->id);

        foreach ($backupsettings as $name => $value) {
            $bc->get_plan()->get_setting($name)->set_value($value);
        }

        $backupid       = $bc->get_backupid();
        $backupbasepath = $bc->get_plan()->get_basepath();

        $bc->execute_plan();
        $results = $bc->get_results();
        $file = $results['backup_destination'];

        $bc->destroy();

        // Restore the backup immediately.

        // Check if we need to unzip the file because the backup temp dir does not contains backup files.
        if (!file_exists($backupbasepath . "/moodle_backup.xml")) {
            $file->extract_to_pathname(get_file_packer(), $backupbasepath);
        }

        // Create new course.
        $newcourseid = restore_dbops::create_new_course($params['fullname'], $params['shortname'], $params['categoryid']);

        $rc = new restore_controller($backupid, $newcourseid,
                backup::INTERACTIVE_NO, backup::MODE_SAMESITE, $USER->id, backup::TARGET_NEW_COURSE);

        foreach ($backupsettings as $name => $value) {
            $setting = $rc->get_plan()->get_setting($name);
            if ($setting->get_status() == backup_setting::NOT_LOCKED) {
                $setting->set_value($value);
            }
        }

        if (!$rc->execute_precheck()) {
            $precheckresults = $rc->get_precheck_results();
            if (is_array($precheckresults) && !empty($precheckresults['errors'])) {
                if (empty($CFG->keeptempdirectoriesonbackup)) {
                    fulldelete($backupbasepath);
                }

                $errorinfo = '';

                foreach ($precheckresults['errors'] as $error) {
                    $errorinfo .= $error;
                }

                if (array_key_exists('warnings', $precheckresults)) {
                    foreach ($precheckresults['warnings'] as $warning) {
                        $errorinfo .= $warning;
                    }
                }

                throw new moodle_exception('backupprecheckerrors', 'webservice', '', $errorinfo);
            }
        }

        $rc->execute_plan();
        $rc->destroy();

        $course = $DB->get_record('course', array('id' => $newcourseid), '*', MUST_EXIST);
        $course->fullname = $params['fullname'];
        $course->shortname = $params['shortname'];
        $course->visible = $params['visible'];

        // Set shortname and fullname back.
        $DB->update_record('course', $course);

        if (empty($CFG->keeptempdirectoriesonbackup)) {
            fulldelete($backupbasepath);
        }

        // Delete the course backup file created by this WebService. Originally located in the course backups area.
        $file->delete();

        return array('id' => $course->id, 'shortname' => $course->shortname);
    }

    /**
     * Returns description of method result value
     *
     * @return external_description
     * @since Moodle 2.3
     */
    public static function duplicate_course_returns() {
        return new external_single_structure(
            array(
                'id'       => new external_value(PARAM_INT, 'course id'),
                'shortname' => new external_value(PARAM_TEXT, 'short name'),
            )
        );
    }

    /**
     * Returns description of method parameters for import_course
     *
     * @return external_function_parameters
     * @since Moodle 2.4
     */
    public static function import_course_parameters() {
        return new external_function_parameters(
            array(
                'importfrom' => new external_value(PARAM_INT, 'the id of the course we are importing from'),
                'importto' => new external_value(PARAM_INT, 'the id of the course we are importing to'),
                'deletecontent' => new external_value(PARAM_INT, 'whether to delete the course content where we are importing to (default to 0 = No)', VALUE_DEFAULT, 0),
                'options' => new external_multiple_structure(
                    new external_single_structure(
                        array(
                                'name' => new external_value(PARAM_ALPHA, 'The backup option name:
                                            "activities" (int) Include course activites (default to 1 that is equal to yes),
                                            "blocks" (int) Include course blocks (default to 1 that is equal to yes),
                                            "filters" (int) Include course filters  (default to 1 that is equal to yes)'
                                            ),
                                'value' => new external_value(PARAM_RAW, 'the value for the option 1 (yes) or 0 (no)'
                            )
                        )
                    ), VALUE_DEFAULT, array()
                ),
            )
        );
    }

    /**
     * Imports a course
     *
     * @param int $importfrom The id of the course we are importing from
     * @param int $importto The id of the course we are importing to
     * @param bool $deletecontent Whether to delete the course we are importing to content
     * @param array $options List of backup options
     * @return null
     * @since Moodle 2.4
     */
    public static function import_course($importfrom, $importto, $deletecontent = 0, $options = array()) {
        global $CFG, $USER, $DB;
        require_once($CFG->dirroot . '/backup/util/includes/backup_includes.php');
        require_once($CFG->dirroot . '/backup/util/includes/restore_includes.php');

        // Parameter validation.
        $params = self::validate_parameters(
            self::import_course_parameters(),
            array(
                'importfrom' => $importfrom,
                'importto' => $importto,
                'deletecontent' => $deletecontent,
                'options' => $options
            )
        );

        if ($params['deletecontent'] !== 0 and $params['deletecontent'] !== 1) {
            throw new moodle_exception('invalidextparam', 'webservice', '', $option['deletecontent']);
        }

        // Context validation.

        if (! ($importfrom = $DB->get_record('course', array('id'=>$params['importfrom'])))) {
            throw new moodle_exception('invalidcourseid', 'error');
        }

        if (! ($importto = $DB->get_record('course', array('id'=>$params['importto'])))) {
            throw new moodle_exception('invalidcourseid', 'error');
        }

        $importfromcontext = context_course::instance($importfrom->id);
        self::validate_context($importfromcontext);

        $importtocontext = context_course::instance($importto->id);
        self::validate_context($importtocontext);

        $backupdefaults = array(
            'activities' => 1,
            'blocks' => 1,
            'filters' => 1
        );

        $backupsettings = array();

        // Check for backup and restore options.
        if (!empty($params['options'])) {
            foreach ($params['options'] as $option) {

                // Strict check for a correct value (allways 1 or 0, true or false).
                $value = clean_param($option['value'], PARAM_INT);

                if ($value !== 0 and $value !== 1) {
                    throw new moodle_exception('invalidextparam', 'webservice', '', $option['name']);
                }

                if (!isset($backupdefaults[$option['name']])) {
                    throw new moodle_exception('invalidextparam', 'webservice', '', $option['name']);
                }

                $backupsettings[$option['name']] = $value;
            }
        }

        // Capability checking.

        require_capability('moodle/backup:backuptargetimport', $importfromcontext);
        require_capability('moodle/restore:restoretargetimport', $importtocontext);

        $bc = new backup_controller(backup::TYPE_1COURSE, $importfrom->id, backup::FORMAT_MOODLE,
                backup::INTERACTIVE_NO, backup::MODE_IMPORT, $USER->id);

        foreach ($backupsettings as $name => $value) {
            $bc->get_plan()->get_setting($name)->set_value($value);
        }

        $backupid       = $bc->get_backupid();
        $backupbasepath = $bc->get_plan()->get_basepath();

        $bc->execute_plan();
        $bc->destroy();

        // Restore the backup immediately.

        // Check if we must delete the contents of the destination course.
        if ($params['deletecontent']) {
            $restoretarget = backup::TARGET_EXISTING_DELETING;
        } else {
            $restoretarget = backup::TARGET_EXISTING_ADDING;
        }

        $rc = new restore_controller($backupid, $importto->id,
                backup::INTERACTIVE_NO, backup::MODE_IMPORT, $USER->id, $restoretarget);

        foreach ($backupsettings as $name => $value) {
            $rc->get_plan()->get_setting($name)->set_value($value);
        }

        if (!$rc->execute_precheck()) {
            $precheckresults = $rc->get_precheck_results();
            if (is_array($precheckresults) && !empty($precheckresults['errors'])) {
                if (empty($CFG->keeptempdirectoriesonbackup)) {
                    fulldelete($backupbasepath);
                }

                $errorinfo = '';

                foreach ($precheckresults['errors'] as $error) {
                    $errorinfo .= $error;
                }

                if (array_key_exists('warnings', $precheckresults)) {
                    foreach ($precheckresults['warnings'] as $warning) {
                        $errorinfo .= $warning;
                    }
                }

                throw new moodle_exception('backupprecheckerrors', 'webservice', '', $errorinfo);
            }
        } else {
            if ($restoretarget == backup::TARGET_EXISTING_DELETING) {
                restore_dbops::delete_course_content($importto->id);
            }
        }

        $rc->execute_plan();
        $rc->destroy();

        if (empty($CFG->keeptempdirectoriesonbackup)) {
            fulldelete($backupbasepath);
        }

        return null;
    }

    /**
     * Returns description of method result value
     *
     * @return external_description
     * @since Moodle 2.4
     */
    public static function import_course_returns() {
        return null;
    }

    /**
     * Returns description of method parameters
     *
     * @return external_function_parameters
     * @since Moodle 2.3
     */
    public static function get_categories_parameters() {
        return new external_function_parameters(
            array(
                'criteria' => new external_multiple_structure(
                    new external_single_structure(
                        array(
                            'key' => new external_value(PARAM_ALPHA,
                                         'The category column to search, expected keys (value format) are:'.
                                         '"id" (int) the category id,'.
                                         '"name" (string) the category name,'.
                                         '"parent" (int) the parent category id,'.
                                         '"idnumber" (string) category idnumber'.
                                         ' - user must have \'moodle/category:manage\' to search on idnumber,'.
                                         '"visible" (int) whether the returned categories must be visible or hidden. If the key is not passed,
                                             then the function return all categories that the user can see.'.
                                         ' - user must have \'moodle/category:manage\' or \'moodle/category:viewhiddencategories\' to search on visible,'.
                                         '"theme" (string) only return the categories having this theme'.
                                         ' - user must have \'moodle/category:manage\' to search on theme'),
                            'value' => new external_value(PARAM_RAW, 'the value to match')
                        )
                    ), 'criteria', VALUE_DEFAULT, array()
                ),
                'addsubcategories' => new external_value(PARAM_BOOL, 'return the sub categories infos
                                          (1 - default) otherwise only the category info (0)', VALUE_DEFAULT, 1)
            )
        );
    }

    /**
     * Get categories
     *
     * @param array $criteria Criteria to match the results
     * @param booln $addsubcategories obtain only the category (false) or its subcategories (true - default)
     * @return array list of categories
     * @since Moodle 2.3
     */
    public static function get_categories($criteria = array(), $addsubcategories = true) {
        global $CFG, $DB;
        require_once($CFG->dirroot . "/course/lib.php");

        // Validate parameters.
        $params = self::validate_parameters(self::get_categories_parameters(),
                array('criteria' => $criteria, 'addsubcategories' => $addsubcategories));

        // Retrieve the categories.
        $categories = array();
        if (!empty($params['criteria'])) {

            $conditions = array();
            $wheres = array();
            foreach ($params['criteria'] as $crit) {
                $key = trim($crit['key']);

                // Trying to avoid duplicate keys.
                if (!isset($conditions[$key])) {

                    $context = context_system::instance();
                    $value = null;
                    switch ($key) {
                        case 'id':
                            $value = clean_param($crit['value'], PARAM_INT);
                            break;

                        case 'idnumber':
                            if (has_capability('moodle/category:manage', $context)) {
                                $value = clean_param($crit['value'], PARAM_RAW);
                            } else {
                                // We must throw an exception.
                                // Otherwise the dev client would think no idnumber exists.
                                throw new moodle_exception('criteriaerror',
                                        'webservice', '', null,
                                        'You don\'t have the permissions to search on the "idnumber" field.');
                            }
                            break;

                        case 'name':
                            $value = clean_param($crit['value'], PARAM_TEXT);
                            break;

                        case 'parent':
                            $value = clean_param($crit['value'], PARAM_INT);
                            break;

                        case 'visible':
                            if (has_capability('moodle/category:manage', $context)
                                or has_capability('moodle/category:viewhiddencategories',
                                        context_system::instance())) {
                                $value = clean_param($crit['value'], PARAM_INT);
                            } else {
                                throw new moodle_exception('criteriaerror',
                                        'webservice', '', null,
                                        'You don\'t have the permissions to search on the "visible" field.');
                            }
                            break;

                        case 'theme':
                            if (has_capability('moodle/category:manage', $context)) {
                                $value = clean_param($crit['value'], PARAM_THEME);
                            } else {
                                throw new moodle_exception('criteriaerror',
                                        'webservice', '', null,
                                        'You don\'t have the permissions to search on the "theme" field.');
                            }
                            break;

                        default:
                            throw new moodle_exception('criteriaerror',
                                    'webservice', '', null,
                                    'You can not search on this criteria: ' . $key);
                    }

                    if (isset($value)) {
                        $conditions[$key] = $crit['value'];
                        $wheres[] = $key . " = :" . $key;
                    }
                }
            }

            if (!empty($wheres)) {
                $wheres = implode(" AND ", $wheres);

                $categories = $DB->get_records_select('course_categories', $wheres, $conditions);

                // Retrieve its sub subcategories (all levels).
                if ($categories and !empty($params['addsubcategories'])) {
                    $newcategories = array();

                    // Check if we required visible/theme checks.
                    $additionalselect = '';
                    $additionalparams = array();
                    if (isset($conditions['visible'])) {
                        $additionalselect .= ' AND visible = :visible';
                        $additionalparams['visible'] = $conditions['visible'];
                    }
                    if (isset($conditions['theme'])) {
                        $additionalselect .= ' AND theme= :theme';
                        $additionalparams['theme'] = $conditions['theme'];
                    }

                    foreach ($categories as $category) {
                        $sqlselect = $DB->sql_like('path', ':path') . $additionalselect;
                        $sqlparams = array('path' => $category->path.'/%') + $additionalparams; // It will NOT include the specified category.
                        $subcategories = $DB->get_records_select('course_categories', $sqlselect, $sqlparams);
                        $newcategories = $newcategories + $subcategories;   // Both arrays have integer as keys.
                    }
                    $categories = $categories + $newcategories;
                }
            }

        } else {
            // Retrieve all categories in the database.
            $categories = $DB->get_records('course_categories');
        }

        // The not returned categories. key => category id, value => reason of exclusion.
        $excludedcats = array();

        // The returned categories.
        $categoriesinfo = array();

        // We need to sort the categories by path.
        // The parent cats need to be checked by the algo first.
        usort($categories, "core_course_external::compare_categories_by_path");

        foreach ($categories as $category) {

            // Check if the category is a child of an excluded category, if yes exclude it too (excluded => do not return).
            $parents = explode('/', $category->path);
            unset($parents[0]); // First key is always empty because path start with / => /1/2/4.
            foreach ($parents as $parentid) {
                // Note: when the parent exclusion was due to the context,
                // the sub category could still be returned.
                if (isset($excludedcats[$parentid]) and $excludedcats[$parentid] != 'context') {
                    $excludedcats[$category->id] = 'parent';
                }
            }

            // Check category depth is <= maxdepth (do not check for user who can manage categories).
            if ((!empty($CFG->maxcategorydepth) && count($parents) > $CFG->maxcategorydepth)
                    and !has_capability('moodle/category:manage', $context)) {
                $excludedcats[$category->id] = 'depth';
            }

            // Check the user can use the category context.
            $context = context_coursecat::instance($category->id);
            try {
                self::validate_context($context);
            } catch (Exception $e) {
                $excludedcats[$category->id] = 'context';

                // If it was the requested category then throw an exception.
                if (isset($params['categoryid']) && $category->id == $params['categoryid']) {
                    $exceptionparam = new stdClass();
                    $exceptionparam->message = $e->getMessage();
                    $exceptionparam->catid = $category->id;
                    throw new moodle_exception('errorcatcontextnotvalid', 'webservice', '', $exceptionparam);
                }
            }

            // Return the category information.
            if (!isset($excludedcats[$category->id])) {

                // Final check to see if the category is visible to the user.
                if ($category->visible
                        or has_capability('moodle/category:viewhiddencategories', context_system::instance())
                        or has_capability('moodle/category:manage', $context)) {

                    $categoryinfo = array();
                    $categoryinfo['id'] = $category->id;
                    $categoryinfo['name'] = $category->name;
                    list($categoryinfo['description'], $categoryinfo['descriptionformat']) =
                        external_format_text($category->description, $category->descriptionformat,
                                $context->id, 'coursecat', 'description', null);
                    $categoryinfo['parent'] = $category->parent;
                    $categoryinfo['sortorder'] = $category->sortorder;
                    $categoryinfo['coursecount'] = $category->coursecount;
                    $categoryinfo['depth'] = $category->depth;
                    $categoryinfo['path'] = $category->path;

                    // Some fields only returned for admin.
                    if (has_capability('moodle/category:manage', $context)) {
                        $categoryinfo['idnumber'] = $category->idnumber;
                        $categoryinfo['visible'] = $category->visible;
                        $categoryinfo['visibleold'] = $category->visibleold;
                        $categoryinfo['timemodified'] = $category->timemodified;
                        $categoryinfo['theme'] = $category->theme;
                    }

                    $categoriesinfo[] = $categoryinfo;
                } else {
                    $excludedcats[$category->id] = 'visibility';
                }
            }
        }

        // Sorting the resulting array so it looks a bit better for the client developer.
        usort($categoriesinfo, "core_course_external::compare_categories_by_sortorder");

        return $categoriesinfo;
    }

    /**
     * Sort categories array by path
     * private function: only used by get_categories
     *
     * @param array $category1
     * @param array $category2
     * @return int result of strcmp
     * @since Moodle 2.3
     */
    private static function compare_categories_by_path($category1, $category2) {
        return strcmp($category1->path, $category2->path);
    }

    /**
     * Sort categories array by sortorder
     * private function: only used by get_categories
     *
     * @param array $category1
     * @param array $category2
     * @return int result of strcmp
     * @since Moodle 2.3
     */
    private static function compare_categories_by_sortorder($category1, $category2) {
        return strcmp($category1['sortorder'], $category2['sortorder']);
    }

    /**
     * Returns description of method result value
     *
     * @return external_description
     * @since Moodle 2.3
     */
    public static function get_categories_returns() {
        return new external_multiple_structure(
            new external_single_structure(
                array(
                    'id' => new external_value(PARAM_INT, 'category id'),
                    'name' => new external_value(PARAM_TEXT, 'category name'),
                    'idnumber' => new external_value(PARAM_RAW, 'category id number', VALUE_OPTIONAL),
                    'description' => new external_value(PARAM_RAW, 'category description'),
                    'descriptionformat' => new external_format_value('description'),
                    'parent' => new external_value(PARAM_INT, 'parent category id'),
                    'sortorder' => new external_value(PARAM_INT, 'category sorting order'),
                    'coursecount' => new external_value(PARAM_INT, 'number of courses in this category'),
                    'visible' => new external_value(PARAM_INT, '1: available, 0:not available', VALUE_OPTIONAL),
                    'visibleold' => new external_value(PARAM_INT, '1: available, 0:not available', VALUE_OPTIONAL),
                    'timemodified' => new external_value(PARAM_INT, 'timestamp', VALUE_OPTIONAL),
                    'depth' => new external_value(PARAM_INT, 'category depth'),
                    'path' => new external_value(PARAM_TEXT, 'category path'),
                    'theme' => new external_value(PARAM_THEME, 'category theme', VALUE_OPTIONAL),
                ), 'List of categories'
            )
        );
    }

    /**
     * Returns description of method parameters
     *
     * @return external_function_parameters
     * @since Moodle 2.3
     */
    public static function create_categories_parameters() {
        return new external_function_parameters(
            array(
                'categories' => new external_multiple_structure(
                        new external_single_structure(
                            array(
                                'name' => new external_value(PARAM_TEXT, 'new category name'),
                                'parent' => new external_value(PARAM_INT,
                                        'the parent category id inside which the new category will be created
                                         - set to 0 for a root category',
                                        VALUE_DEFAULT, 0),
                                'idnumber' => new external_value(PARAM_RAW,
                                        'the new category idnumber', VALUE_OPTIONAL),
                                'description' => new external_value(PARAM_RAW,
                                        'the new category description', VALUE_OPTIONAL),
                                'descriptionformat' => new external_format_value('description', VALUE_DEFAULT),
                                'theme' => new external_value(PARAM_THEME,
                                        'the new category theme. This option must be enabled on moodle',
                                        VALUE_OPTIONAL),
                        )
                    )
                )
            )
        );
    }

    /**
     * Create categories
     *
     * @param array $categories - see create_categories_parameters() for the array structure
     * @return array - see create_categories_returns() for the array structure
     * @since Moodle 2.3
     */
    public static function create_categories($categories) {
        global $CFG, $DB;
        require_once($CFG->dirroot . "/course/lib.php");

        $params = self::validate_parameters(self::create_categories_parameters(),
                        array('categories' => $categories));

        $transaction = $DB->start_delegated_transaction();

        $createdcategories = array();
        foreach ($params['categories'] as $category) {
            if ($category['parent']) {
                if (!$DB->record_exists('course_categories', array('id' => $category['parent']))) {
                    throw new moodle_exception('unknowcategory');
                }
                $context = context_coursecat::instance($category['parent']);
            } else {
                $context = context_system::instance();
            }
            self::validate_context($context);
            require_capability('moodle/category:manage', $context);

            // Check name.
            if (textlib::strlen($category['name'])>255) {
                throw new moodle_exception('categorytoolong');
            }

            $newcategory = new stdClass();
            $newcategory->name = $category['name'];
            $newcategory->parent = $category['parent'];
            // Format the description.
            if (!empty($category['description'])) {
                $newcategory->description = $category['description'];
            }
            $newcategory->descriptionformat = external_validate_format($category['descriptionformat']);
            if (isset($category['theme']) and !empty($CFG->allowcategorythemes)) {
                $newcategory->theme = $category['theme'];
            }
            // Check id number.
            if (!empty($category['idnumber'])) { // Same as in course/editcategory_form.php .
                if (textlib::strlen($category['idnumber'])>100) {
                    throw new moodle_exception('idnumbertoolong');
                }
                if ($existing = $DB->get_record('course_categories', array('idnumber' => $category['idnumber']))) {
                    if ($existing->id) {
                        throw new moodle_exception('idnumbertaken');
                    }
                }
                $newcategory->idnumber = $category['idnumber'];
            }

            $newcategory = create_course_category($newcategory);
            // Populate special fields.
            fix_course_sortorder();

            $createdcategories[] = array('id' => $newcategory->id, 'name' => $newcategory->name);
        }

        $transaction->allow_commit();

        return $createdcategories;
    }

    /**
     * Returns description of method parameters
     *
     * @return external_function_parameters
     * @since Moodle 2.3
     */
    public static function create_categories_returns() {
        return new external_multiple_structure(
            new external_single_structure(
                array(
                    'id' => new external_value(PARAM_INT, 'new category id'),
                    'name' => new external_value(PARAM_TEXT, 'new category name'),
                )
            )
        );
    }

    /**
     * Returns description of method parameters
     *
     * @return external_function_parameters
     * @since Moodle 2.3
     */
    public static function update_categories_parameters() {
        return new external_function_parameters(
            array(
                'categories' => new external_multiple_structure(
                    new external_single_structure(
                        array(
                            'id'       => new external_value(PARAM_INT, 'course id'),
                            'name' => new external_value(PARAM_TEXT, 'category name', VALUE_OPTIONAL),
                            'idnumber' => new external_value(PARAM_RAW, 'category id number', VALUE_OPTIONAL),
                            'parent' => new external_value(PARAM_INT, 'parent category id', VALUE_OPTIONAL),
                            'description' => new external_value(PARAM_RAW, 'category description', VALUE_OPTIONAL),
                            'descriptionformat' => new external_format_value('description', VALUE_DEFAULT),
                            'theme' => new external_value(PARAM_THEME,
                                    'the category theme. This option must be enabled on moodle', VALUE_OPTIONAL),
                        )
                    )
                )
            )
        );
    }

    /**
     * Update categories
     *
     * @param array $categories The list of categories to update
     * @return null
     * @since Moodle 2.3
     */
    public static function update_categories($categories) {
        global $CFG, $DB;
        require_once($CFG->dirroot . "/course/lib.php");

        // Validate parameters.
        $params = self::validate_parameters(self::update_categories_parameters(), array('categories' => $categories));

        $transaction = $DB->start_delegated_transaction();

        foreach ($params['categories'] as $cat) {
            if (!$category = $DB->get_record('course_categories', array('id' => $cat['id']))) {
                throw new moodle_exception('unknowcategory');
            }

            $categorycontext = context_coursecat::instance($cat['id']);
            self::validate_context($categorycontext);
            require_capability('moodle/category:manage', $categorycontext);

            if (!empty($cat['name'])) {
                if (textlib::strlen($cat['name'])>255) {
                     throw new moodle_exception('categorytoolong');
                }
                $category->name = $cat['name'];
            }
            if (!empty($cat['idnumber'])) {
                if (textlib::strlen($cat['idnumber'])>100) {
                    throw new moodle_exception('idnumbertoolong');
                }
                $category->idnumber = $cat['idnumber'];
            }
            if (!empty($cat['description'])) {
                $category->description = $cat['description'];
                $category->descriptionformat = external_validate_format($cat['descriptionformat']);
            }
            if (!empty($cat['theme'])) {
                $category->theme = $cat['theme'];
            }
            if (!empty($cat['parent']) && ($category->parent != $cat['parent'])) {
                // First check if parent exists.
                if (!$parent_cat = $DB->get_record('course_categories', array('id' => $cat['parent']))) {
                    throw new moodle_exception('unknowcategory');
                }
                // Then check if we have capability.
                self::validate_context(get_category_or_system_context((int)$cat['parent']));
                require_capability('moodle/category:manage', get_category_or_system_context((int)$cat['parent']));
                // Finally move the category.
                move_category($category, $parent_cat);
                $category->parent = $cat['parent'];
                // Get updated path by move_category().
                $category->path = $DB->get_field('course_categories', 'path',
                        array('id' => $category->id));
            }
            $DB->update_record('course_categories', $category);
        }

        $transaction->allow_commit();
    }

    /**
     * Returns description of method result value
     *
     * @return external_description
     * @since Moodle 2.3
     */
    public static function update_categories_returns() {
        return null;
    }

    /**
     * Returns description of method parameters
     *
     * @return external_function_parameters
     * @since Moodle 2.3
     */
    public static function delete_categories_parameters() {
        return new external_function_parameters(
            array(
                'categories' => new external_multiple_structure(
                    new external_single_structure(
                        array(
                            'id' => new external_value(PARAM_INT, 'category id to delete'),
                            'newparent' => new external_value(PARAM_INT,
                                'the parent category to move the contents to, if specified', VALUE_OPTIONAL),
                            'recursive' => new external_value(PARAM_BOOL, '1: recursively delete all contents inside this
                                category, 0 (default): move contents to newparent or current parent category (except if parent is root)', VALUE_DEFAULT, 0)
                        )
                    )
                )
            )
        );
    }

    /**
     * Delete categories
     *
     * @param array $categories A list of category ids
     * @return array
     * @since Moodle 2.3
     */
    public static function delete_categories($categories) {
        global $CFG, $DB;
        require_once($CFG->dirroot . "/course/lib.php");

        // Validate parameters.
        $params = self::validate_parameters(self::delete_categories_parameters(), array('categories' => $categories));

        $transaction = $DB->start_delegated_transaction();

        foreach ($params['categories'] as $category) {
            if (!$deletecat = $DB->get_record('course_categories', array('id' => $category['id']))) {
                throw new moodle_exception('unknowcategory');
            }
            $context = context_coursecat::instance($deletecat->id);
            require_capability('moodle/category:manage', $context);
            self::validate_context($context);
            self::validate_context(get_category_or_system_context($deletecat->parent));

            if ($category['recursive']) {
                // If recursive was specified, then we recursively delete the category's contents.
                category_delete_full($deletecat, false);
            } else {
                // In this situation, we don't delete the category's contents, we either move it to newparent or parent.
                // If the parent is the root, moving is not supported (because a course must always be inside a category).
                // We must move to an existing category.
                if (!empty($category['newparent'])) {
                    if (!$DB->record_exists('course_categories', array('id' => $category['newparent']))) {
                        throw new moodle_exception('unknowcategory');
                    }
                    $newparent = $category['newparent'];
                } else {
                    $newparent = $deletecat->parent;
                }

                // This operation is not allowed. We must move contents to an existing category.
                if ($newparent == 0) {
                    throw new moodle_exception('movecatcontentstoroot');
                }

                $parentcontext = get_category_or_system_context($newparent);
                require_capability('moodle/category:manage', $parentcontext);
                self::validate_context($parentcontext);
                category_delete_move($deletecat, $newparent, false);
            }
        }

        $transaction->allow_commit();
    }

    /**
     * Returns description of method parameters
     *
     * @return external_function_parameters
     * @since Moodle 2.3
     */
    public static function delete_categories_returns() {
        return null;
    }

}

/**
 * Deprecated course external functions
 *
 * @package    core_course
 * @copyright  2009 Petr Skodak
 * @license    http://www.gnu.org/copyleft/gpl.html GNU GPL v3 or later
 * @since Moodle 2.0
 * @deprecated Moodle 2.2 MDL-29106 - Please do not use this class any more.
 * @todo MDL-31194 This will be deleted in Moodle 2.5.
 * @see core_course_external
 */
class moodle_course_external extends external_api {

    /**
     * Returns description of method parameters
     *
     * @return external_function_parameters
     * @since Moodle 2.0
     * @deprecated Moodle 2.2 MDL-29106 - Please do not call this function any more.
     * @todo MDL-31194 This will be deleted in Moodle 2.5.
     * @see core_course_external::get_courses_parameters()
     */
    public static function get_courses_parameters() {
        return core_course_external::get_courses_parameters();
    }

    /**
     * Get courses
     *
     * @param array $options
     * @return array
     * @since Moodle 2.0
     * @deprecated Moodle 2.2 MDL-29106 - Please do not call this function any more.
     * @todo MDL-31194 This will be deleted in Moodle 2.5.
     * @see core_course_external::get_courses()
     */
    public static function get_courses($options) {
        return core_course_external::get_courses($options);
    }

    /**
     * Returns description of method result value
     *
     * @return external_description
     * @since Moodle 2.0
     * @deprecated Moodle 2.2 MDL-29106 - Please do not call this function any more.
     * @todo MDL-31194 This will be deleted in Moodle 2.5.
     * @see core_course_external::get_courses_returns()
     */
    public static function get_courses_returns() {
        return core_course_external::get_courses_returns();
    }

    /**
     * Returns description of method parameters
     *
     * @return external_function_parameters
     * @since Moodle 2.0
     * @deprecated Moodle 2.2 MDL-29106 - Please do not call this function any more.
     * @todo MDL-31194 This will be deleted in Moodle 2.5.
     * @see core_course_external::create_courses_parameters()
     */
    public static function create_courses_parameters() {
        return core_course_external::create_courses_parameters();
    }

    /**
     * Create  courses
     *
     * @param array $courses
     * @return array courses (id and shortname only)
     * @since Moodle 2.0
     * @deprecated Moodle 2.2 MDL-29106 - Please do not call this function any more.
     * @todo MDL-31194 This will be deleted in Moodle 2.5.
     * @see core_course_external::create_courses()
     */
    public static function create_courses($courses) {
        return core_course_external::create_courses($courses);
    }

    /**
     * Returns description of method result value
     *
     * @return external_description
     * @since Moodle 2.0
     * @deprecated Moodle 2.2 MDL-29106 - Please do not call this function any more.
     * @todo MDL-31194 This will be deleted in Moodle 2.5.
     * @see core_course_external::create_courses_returns()
     */
    public static function create_courses_returns() {
        return core_course_external::create_courses_returns();
    }

}<|MERGE_RESOLUTION|>--- conflicted
+++ resolved
@@ -147,17 +147,11 @@
 
                         $modcontext = context_module::instance($cm->id);
 
-<<<<<<< HEAD
-                    if (!empty($cm->showdescription) or $cm->modname == 'label') {
-                        // We want to use the external format. However from reading get_formatted_content(), get_content() format is always FORMAT_HTML.
-                        list($module['description'], $descriptionformat) = external_format_text($cm->get_content(),
-                            FORMAT_HTML, $modcontext->id, $cm->modname, 'intro', $cm->id);
-                    }
-=======
-                        if (!empty($cm->showdescription)) {
-                            $module['description'] = $cm->get_content();
+                        if (!empty($cm->showdescription) or $cm->modname == 'label') {
+                            // We want to use the external format. However from reading get_formatted_content(), get_content() format is always FORMAT_HTML.
+                            list($module['description'], $descriptionformat) = external_format_text($cm->get_content(),
+                                FORMAT_HTML, $modcontext->id, $cm->modname, 'intro', $cm->id);
                         }
->>>>>>> e2bceb50
 
                         //url of the module
                         $url = $cm->get_url();
