--- conflicted
+++ resolved
@@ -42,13 +42,9 @@
     And I add a "Forum" to section "3" and I fill the form with:
       | Forum name | Test hidden forum 32 name |
       | Description | Test hidden forum 32 description |
-<<<<<<< HEAD
       | Availability | Show on course page |
-    And I follow "Course 1"
-=======
       | Visible | Show |
     And I am on "Course 1" course homepage
->>>>>>> 14286ebd
     When I hide section "1"
     Then section "1" should be hidden
     And section "2" should be visible
