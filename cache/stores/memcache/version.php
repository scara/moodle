--- conflicted
+++ resolved
@@ -26,10 +26,6 @@
 
 defined('MOODLE_INTERNAL') || die;
 
-$plugin->version = 2013050100;    // The current module version (Date: YYYYMMDDXX)
-<<<<<<< HEAD
+$plugin->version = 2013050700;    // The current module version (Date: YYYYMMDDXX)
 $plugin->requires = 2013050100;    // Requires this Moodle version.
-=======
-$plugin->requires = 2012112900;    // Requires this Moodle version.
->>>>>>> c797c995
 $plugin->component = 'cachestore_memcache';  // Full name of the plugin.