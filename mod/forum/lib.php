<?php

// This file is part of Moodle - http://moodle.org/
//
// Moodle is free software: you can redistribute it and/or modify
// it under the terms of the GNU General Public License as published by
// the Free Software Foundation, either version 3 of the License, or
// (at your option) any later version.
//
// Moodle is distributed in the hope that it will be useful,
// but WITHOUT ANY WARRANTY; without even the implied warranty of
// MERCHANTABILITY or FITNESS FOR A PARTICULAR PURPOSE.  See the
// GNU General Public License for more details.
//
// You should have received a copy of the GNU General Public License
// along with Moodle.  If not, see <http://www.gnu.org/licenses/>.

/**
 * @package mod-forum
 * @copyright 1999 onwards Martin Dougiamas  {@link http://moodle.com}
 * @license   http://www.gnu.org/copyleft/gpl.html GNU GPL v3 or later
 */

/** Include required files */
require_once($CFG->libdir.'/filelib.php');
require_once($CFG->libdir.'/eventslib.php');
require_once($CFG->dirroot.'/user/selector/lib.php');

/// CONSTANTS ///////////////////////////////////////////////////////////

define('FORUM_MODE_FLATOLDEST', 1);
define('FORUM_MODE_FLATNEWEST', -1);
define('FORUM_MODE_THREADED', 2);
define('FORUM_MODE_NESTED', 3);

define('FORUM_CHOOSESUBSCRIBE', 0);
define('FORUM_FORCESUBSCRIBE', 1);
define('FORUM_INITIALSUBSCRIBE', 2);
define('FORUM_DISALLOWSUBSCRIBE',3);

define('FORUM_TRACKING_OFF', 0);
define('FORUM_TRACKING_OPTIONAL', 1);
define('FORUM_TRACKING_ON', 2);

/// STANDARD FUNCTIONS ///////////////////////////////////////////////////////////

/**
 * Given an object containing all the necessary data,
 * (defined by the form in mod_form.php) this function
 * will create a new instance and return the id number
 * of the new instance.
 *
 * @global object
 * @global object
 * @param object $forum add forum instance (with magic quotes)
 * @return int intance id
 */
function forum_add_instance($forum, $mform) {
    global $CFG, $DB;

    $forum->timemodified = time();

    if (empty($forum->assessed)) {
        $forum->assessed = 0;
    }

    if (empty($forum->ratingtime) or empty($forum->assessed)) {
        $forum->assesstimestart  = 0;
        $forum->assesstimefinish = 0;
    }

    $forum->id = $DB->insert_record('forum', $forum);
    $modcontext = get_context_instance(CONTEXT_MODULE, $forum->coursemodule);

    if ($forum->type == 'single') {  // Create related discussion.
        $discussion = new stdClass();
        $discussion->course        = $forum->course;
        $discussion->forum         = $forum->id;
        $discussion->name          = $forum->name;
        $discussion->assessed      = $forum->assessed;
        $discussion->message       = $forum->intro;
        $discussion->messageformat = $forum->introformat;
        $discussion->messagetrust  = trusttext_trusted(get_context_instance(CONTEXT_COURSE, $forum->course));
        $discussion->mailnow       = false;
        $discussion->groupid       = -1;

        $message = '';

        $discussion->id = forum_add_discussion($discussion, null, $message);

        if ($mform and $draftid = file_get_submitted_draft_itemid('introeditor')) {
            // ugly hack - we need to copy the files somehow
            $discussion = $DB->get_record('forum_discussions', array('id'=>$discussion->id), '*', MUST_EXIST);
            $post = $DB->get_record('forum_posts', array('id'=>$discussion->firstpost), '*', MUST_EXIST);

            $post->message = file_save_draft_area_files($draftid, $modcontext->id, 'mod_forum', 'post', $post->id, array('subdirs'=>true), $post->message);
            $DB->set_field('forum_posts', 'message', $post->message, array('id'=>$post->id));
        }
    }

    if ($forum->forcesubscribe == FORUM_INITIALSUBSCRIBE) {
    /// all users should be subscribed initially
    /// Note: forum_get_potential_subscribers should take the forum context,
    /// but that does not exist yet, becuase the forum is only half build at this
    /// stage. However, because the forum is brand new, we know that there are
    /// no role assignments or overrides in the forum context, so using the
    /// course context gives the same list of users.
        $users = forum_get_potential_subscribers($modcontext, 0, 'u.id, u.email', '');
        foreach ($users as $user) {
            forum_subscribe($user->id, $forum->id);
        }
    }

    forum_grade_item_update($forum);

    return $forum->id;
}


/**
 * Given an object containing all the necessary data,
 * (defined by the form in mod_form.php) this function
 * will update an existing instance with new data.
 *
 * @global object
 * @param object $forum forum instance (with magic quotes)
 * @return bool success
 */
function forum_update_instance($forum, $mform) {
    global $DB, $OUTPUT, $USER;

    $forum->timemodified = time();
    $forum->id           = $forum->instance;

    if (empty($forum->assessed)) {
        $forum->assessed = 0;
    }

    if (empty($forum->ratingtime) or empty($forum->assessed)) {
        $forum->assesstimestart  = 0;
        $forum->assesstimefinish = 0;
    }

    $oldforum = $DB->get_record('forum', array('id'=>$forum->id));

    // MDL-3942 - if the aggregation type or scale (i.e. max grade) changes then recalculate the grades for the entire forum
    // if  scale changes - do we need to recheck the ratings, if ratings higher than scale how do we want to respond?
    // for count and sum aggregation types the grade we check to make sure they do not exceed the scale (i.e. max score) when calculating the grade
    if (($oldforum->assessed<>$forum->assessed) or ($oldforum->scale<>$forum->scale)) {
        forum_update_grades($forum); // recalculate grades for the forum
    }

    if ($forum->type == 'single') {  // Update related discussion and post.
        if (! $discussion = $DB->get_record('forum_discussions', array('forum'=>$forum->id))) {
            if ($discussions = $DB->get_records('forum_discussions', array('forum'=>$forum->id), 'timemodified ASC')) {
                echo $OUTPUT->notification('Warning! There is more than one discussion in this forum - using the most recent');
                $discussion = array_pop($discussions);
            } else {
                // try to recover by creating initial discussion - MDL-16262
                $discussion = new stdClass();
                $discussion->course          = $forum->course;
                $discussion->forum           = $forum->id;
                $discussion->name            = $forum->name;
                $discussion->assessed        = $forum->assessed;
                $discussion->message         = $forum->intro;
                $discussion->messageformat   = $forum->introformat;
                $discussion->messagetrust    = true;
                $discussion->mailnow         = false;
                $discussion->groupid         = -1;

                $message = '';

                forum_add_discussion($discussion, null, $message);

                if (! $discussion = $DB->get_record('forum_discussions', array('forum'=>$forum->id))) {
                    print_error('cannotadd', 'forum');
                }
            }
        }
        if (! $post = $DB->get_record('forum_posts', array('id'=>$discussion->firstpost))) {
            print_error('cannotfindfirstpost', 'forum');
        }

        $cm         = get_coursemodule_from_instance('forum', $forum->id);
        $modcontext = get_context_instance(CONTEXT_MODULE, $cm->id, MUST_EXIST);

        if ($mform and $draftid = file_get_submitted_draft_itemid('introeditor')) {
            // ugly hack - we need to copy the files somehow
            $discussion = $DB->get_record('forum_discussions', array('id'=>$discussion->id), '*', MUST_EXIST);
            $post = $DB->get_record('forum_posts', array('id'=>$discussion->firstpost), '*', MUST_EXIST);

            $post->message = file_save_draft_area_files($draftid, $modcontext->id, 'mod_forum', 'post', $post->id, array('subdirs'=>true), $post->message);
        }

        $post->subject       = $forum->name;
        $post->message       = $forum->intro;
        $post->messageformat = $forum->introformat;
        $post->messagetrust  = trusttext_trusted($modcontext);
        $post->modified      = $forum->timemodified;
        $post->userid        = $USER->id;    // MDL-18599, so that current teacher can take ownership of activities

        $DB->update_record('forum_posts', $post);
        $discussion->name = $forum->name;
        $DB->update_record('forum_discussions', $discussion);
    }

    $DB->update_record('forum', $forum);

    forum_grade_item_update($forum);

    return true;
}


/**
 * Given an ID of an instance of this module,
 * this function will permanently delete the instance
 * and any data that depends on it.
 *
 * @global object
 * @param int $id forum instance id
 * @return bool success
 */
function forum_delete_instance($id) {
    global $DB;

    if (!$forum = $DB->get_record('forum', array('id'=>$id))) {
        return false;
    }
    if (!$cm = get_coursemodule_from_instance('forum', $forum->id)) {
        return false;
    }
    if (!$course = $DB->get_record('course', array('id'=>$cm->course))) {
        return false;
    }

    $context = get_context_instance(CONTEXT_MODULE, $cm->id);

    // now get rid of all files
    $fs = get_file_storage();
    $fs->delete_area_files($context->id);

    $result = true;

    if ($discussions = $DB->get_records('forum_discussions', array('forum'=>$forum->id))) {
        foreach ($discussions as $discussion) {
            if (!forum_delete_discussion($discussion, true, $course, $cm, $forum)) {
                $result = false;
            }
        }
    }

    if (!$DB->delete_records('forum_subscriptions', array('forum'=>$forum->id))) {
        $result = false;
    }

    forum_tp_delete_read_records(-1, -1, -1, $forum->id);

    if (!$DB->delete_records('forum', array('id'=>$forum->id))) {
        $result = false;
    }

    forum_grade_item_delete($forum);

    return $result;
}


/**
 * Indicates API features that the forum supports.
 *
 * @uses FEATURE_GROUPS
 * @uses FEATURE_GROUPINGS
 * @uses FEATURE_GROUPMEMBERSONLY
 * @uses FEATURE_MOD_INTRO
 * @uses FEATURE_COMPLETION_TRACKS_VIEWS
 * @uses FEATURE_COMPLETION_HAS_RULES
 * @uses FEATURE_GRADE_HAS_GRADE
 * @uses FEATURE_GRADE_OUTCOMES
 * @param string $feature
 * @return mixed True if yes (some features may use other values)
 */
function forum_supports($feature) {
    switch($feature) {
        case FEATURE_GROUPS:                  return true;
        case FEATURE_GROUPINGS:               return true;
        case FEATURE_GROUPMEMBERSONLY:        return true;
        case FEATURE_MOD_INTRO:               return true;
        case FEATURE_COMPLETION_TRACKS_VIEWS: return true;
        case FEATURE_COMPLETION_HAS_RULES:    return true;
        case FEATURE_GRADE_HAS_GRADE:         return true;
        case FEATURE_GRADE_OUTCOMES:          return true;
        case FEATURE_RATE:                    return true;
        case FEATURE_BACKUP_MOODLE2:          return true;

        default: return null;
    }
}


/**
 * Obtains the automatic completion state for this forum based on any conditions
 * in forum settings.
 *
 * @global object
 * @global object
 * @param object $course Course
 * @param object $cm Course-module
 * @param int $userid User ID
 * @param bool $type Type of comparison (or/and; can be used as return value if no conditions)
 * @return bool True if completed, false if not. (If no conditions, then return
 *   value depends on comparison type)
 */
function forum_get_completion_state($course,$cm,$userid,$type) {
    global $CFG,$DB;

    // Get forum details
    if (!($forum=$DB->get_record('forum',array('id'=>$cm->instance)))) {
        throw new Exception("Can't find forum {$cm->instance}");
    }

    $result=$type; // Default return value

    $postcountparams=array('userid'=>$userid,'forumid'=>$forum->id);
    $postcountsql="
SELECT
    COUNT(1)
FROM
    {forum_posts} fp
    INNER JOIN {forum_discussions} fd ON fp.discussion=fd.id
WHERE
    fp.userid=:userid AND fd.forum=:forumid";

    if ($forum->completiondiscussions) {
        $value = $forum->completiondiscussions <=
                 $DB->count_records('forum_discussions',array('forum'=>$forum->id,'userid'=>$userid));
        if ($type == COMPLETION_AND) {
            $result = $result && $value;
        } else {
            $result = $result || $value;
        }
    }
    if ($forum->completionreplies) {
        $value = $forum->completionreplies <=
                 $DB->get_field_sql( $postcountsql.' AND fp.parent<>0',$postcountparams);
        if ($type==COMPLETION_AND) {
            $result = $result && $value;
        } else {
            $result = $result || $value;
        }
    }
    if ($forum->completionposts) {
        $value = $forum->completionposts <= $DB->get_field_sql($postcountsql,$postcountparams);
        if ($type == COMPLETION_AND) {
            $result = $result && $value;
        } else {
            $result = $result || $value;
        }
    }

    return $result;
}


/**
 * Function to be run periodically according to the moodle cron
 * Finds all posts that have yet to be mailed out, and mails them
 * out to all subscribers
 *
 * @global object
 * @global object
 * @global object
 * @uses CONTEXT_MODULE
 * @uses CONTEXT_COURSE
 * @uses SITEID
 * @uses FORMAT_PLAIN
 * @return void
 */
function forum_cron() {
    global $CFG, $USER, $DB;

    $site = get_site();

    // all users that are subscribed to any post that needs sending
    $users = array();

    // status arrays
    $mailcount  = array();
    $errorcount = array();

    // caches
    $discussions     = array();
    $forums          = array();
    $courses         = array();
    $coursemodules   = array();
    $subscribedusers = array();


    // Posts older than 2 days will not be mailed.  This is to avoid the problem where
    // cron has not been running for a long time, and then suddenly people are flooded
    // with mail from the past few weeks or months
    $timenow   = time();
    $endtime   = $timenow - $CFG->maxeditingtime;
    $starttime = $endtime - 48 * 3600;   // Two days earlier

    if ($posts = forum_get_unmailed_posts($starttime, $endtime, $timenow)) {
        // Mark them all now as being mailed.  It's unlikely but possible there
        // might be an error later so that a post is NOT actually mailed out,
        // but since mail isn't crucial, we can accept this risk.  Doing it now
        // prevents the risk of duplicated mails, which is a worse problem.

        if (!forum_mark_old_posts_as_mailed($endtime)) {
            mtrace('Errors occurred while trying to mark some posts as being mailed.');
            return false;  // Don't continue trying to mail them, in case we are in a cron loop
        }

        // checking post validity, and adding users to loop through later
        foreach ($posts as $pid => $post) {

            $discussionid = $post->discussion;
            if (!isset($discussions[$discussionid])) {
                if ($discussion = $DB->get_record('forum_discussions', array('id'=> $post->discussion))) {
                    $discussions[$discussionid] = $discussion;
                } else {
                    mtrace('Could not find discussion '.$discussionid);
                    unset($posts[$pid]);
                    continue;
                }
            }
            $forumid = $discussions[$discussionid]->forum;
            if (!isset($forums[$forumid])) {
                if ($forum = $DB->get_record('forum', array('id' => $forumid))) {
                    $forums[$forumid] = $forum;
                } else {
                    mtrace('Could not find forum '.$forumid);
                    unset($posts[$pid]);
                    continue;
                }
            }
            $courseid = $forums[$forumid]->course;
            if (!isset($courses[$courseid])) {
                if ($course = $DB->get_record('course', array('id' => $courseid))) {
                    $courses[$courseid] = $course;
                } else {
                    mtrace('Could not find course '.$courseid);
                    unset($posts[$pid]);
                    continue;
                }
            }
            if (!isset($coursemodules[$forumid])) {
                if ($cm = get_coursemodule_from_instance('forum', $forumid, $courseid)) {
                    $coursemodules[$forumid] = $cm;
                } else {
                    mtrace('Could not find course module for forum '.$forumid);
                    unset($posts[$pid]);
                    continue;
                }
            }


            // caching subscribed users of each forum
            if (!isset($subscribedusers[$forumid])) {
                $modcontext = get_context_instance(CONTEXT_MODULE, $coursemodules[$forumid]->id);
                if ($subusers = forum_subscribed_users($courses[$courseid], $forums[$forumid], 0, $modcontext, "u.*")) {
                    foreach ($subusers as $postuser) {
                        unset($postuser->description); // not necessary
                        // this user is subscribed to this forum
                        $subscribedusers[$forumid][$postuser->id] = $postuser->id;
                        // this user is a user we have to process later
                        $users[$postuser->id] = $postuser;
                    }
                    unset($subusers); // release memory
                }
            }

            $mailcount[$pid] = 0;
            $errorcount[$pid] = 0;
        }
    }

    if ($users && $posts) {

        $urlinfo = parse_url($CFG->wwwroot);
        $hostname = $urlinfo['host'];

        foreach ($users as $userto) {

            @set_time_limit(120); // terminate if processing of any account takes longer than 2 minutes

            // set this so that the capabilities are cached, and environment matches receiving user
            cron_setup_user($userto);

            mtrace('Processing user '.$userto->id);

            // init caches
            $userto->viewfullnames = array();
            $userto->canpost       = array();
            $userto->markposts     = array();

            // reset the caches
            foreach ($coursemodules as $forumid=>$unused) {
                $coursemodules[$forumid]->cache       = new stdClass();
                $coursemodules[$forumid]->cache->caps = array();
                unset($coursemodules[$forumid]->uservisible);
            }

            foreach ($posts as $pid => $post) {

                // Set up the environment for the post, discussion, forum, course
                $discussion = $discussions[$post->discussion];
                $forum      = $forums[$discussion->forum];
                $course     = $courses[$forum->course];
                $cm         =& $coursemodules[$forum->id];

                // Do some checks  to see if we can bail out now
                // Only active enrolled users are in the list of subscribers
                if (!isset($subscribedusers[$forum->id][$userto->id])) {
                    continue; // user does not subscribe to this forum
                }

                // Don't send email if the forum is Q&A and the user has not posted
                if ($forum->type == 'qanda' && !forum_get_user_posted_time($discussion->id, $userto->id)) {
                    mtrace('Did not email '.$userto->id.' because user has not posted in discussion');
                    continue;
                }

                // Get info about the sending user
                if (array_key_exists($post->userid, $users)) { // we might know him/her already
                    $userfrom = $users[$post->userid];
                } else if ($userfrom = $DB->get_record('user', array('id' => $post->userid))) {
                    unset($userfrom->description); // not necessary
                    $users[$userfrom->id] = $userfrom; // fetch only once, we can add it to user list, it will be skipped anyway
                } else {
                    mtrace('Could not find user '.$post->userid);
                    continue;
                }

                //if we want to check that userto and userfrom are not the same person this is probably the spot to do it

                // setup global $COURSE properly - needed for roles and languages
                cron_setup_user($userto, $course);

                // Fill caches
                if (!isset($userto->viewfullnames[$forum->id])) {
                    $modcontext = get_context_instance(CONTEXT_MODULE, $cm->id);
                    $userto->viewfullnames[$forum->id] = has_capability('moodle/site:viewfullnames', $modcontext);
                }
                if (!isset($userto->canpost[$discussion->id])) {
                    $modcontext = get_context_instance(CONTEXT_MODULE, $cm->id);
                    $userto->canpost[$discussion->id] = forum_user_can_post($forum, $discussion, $userto, $cm, $course, $modcontext);
                }
                if (!isset($userfrom->groups[$forum->id])) {
                    if (!isset($userfrom->groups)) {
                        $userfrom->groups = array();
                        $users[$userfrom->id]->groups = array();
                    }
                    $userfrom->groups[$forum->id] = groups_get_all_groups($course->id, $userfrom->id, $cm->groupingid);
                    $users[$userfrom->id]->groups[$forum->id] = $userfrom->groups[$forum->id];
                }

                // Make sure groups allow this user to see this email
                if ($discussion->groupid > 0 and $groupmode = groups_get_activity_groupmode($cm, $course)) {   // Groups are being used
                    if (!groups_group_exists($discussion->groupid)) { // Can't find group
                        continue;                           // Be safe and don't send it to anyone
                    }

                    if (!groups_is_member($discussion->groupid) and !has_capability('moodle/site:accessallgroups', $modcontext)) {
                        // do not send posts from other groups when in SEPARATEGROUPS or VISIBLEGROUPS
                        continue;
                    }
                }

                // Make sure we're allowed to see it...
                if (!forum_user_can_see_post($forum, $discussion, $post, NULL, $cm)) {
                    mtrace('user '.$userto->id. ' can not see '.$post->id);
                    continue;
                }

                // OK so we need to send the email.

                // Does the user want this post in a digest?  If so postpone it for now.
                if ($userto->maildigest > 0) {
                    // This user wants the mails to be in digest form
                    $queue = new stdClass();
                    $queue->userid       = $userto->id;
                    $queue->discussionid = $discussion->id;
                    $queue->postid       = $post->id;
                    $queue->timemodified = $post->created;
                    $DB->insert_record('forum_queue', $queue);
                    continue;
                }


                // Prepare to actually send the post now, and build up the content

                $cleanforumname = str_replace('"', "'", strip_tags(format_string($forum->name)));

                $userfrom->customheaders = array (  // Headers to make emails easier to track
                           'Precedence: Bulk',
                           'List-Id: "'.$cleanforumname.'" <moodleforum'.$forum->id.'@'.$hostname.'>',
                           'List-Help: '.$CFG->wwwroot.'/mod/forum/view.php?f='.$forum->id,
                           'Message-ID: <moodlepost'.$post->id.'@'.$hostname.'>',
                           'X-Course-Id: '.$course->id,
                           'X-Course-Name: '.format_string($course->fullname, true)
                );

                if ($post->parent) {  // This post is a reply, so add headers for threading (see MDL-22551)
                    $userfrom->customheaders[] = 'In-Reply-To: <moodlepost'.$post->parent.'@'.$hostname.'>';
                    $userfrom->customheaders[] = 'References: <moodlepost'.$post->parent.'@'.$hostname.'>';
                }

                $postsubject = "$course->shortname: ".format_string($post->subject,true);
                $posttext = forum_make_mail_text($course, $cm, $forum, $discussion, $post, $userfrom, $userto);
                $posthtml = forum_make_mail_html($course, $cm, $forum, $discussion, $post, $userfrom, $userto);

                // Send the post now!

                mtrace('Sending ', '');

                $eventdata = new stdClass();
                $eventdata->component        = 'mod_forum';
                $eventdata->name             = 'posts';
                $eventdata->userfrom         = $userfrom;
                $eventdata->userto           = $userto;
                $eventdata->subject          = $postsubject;
                $eventdata->fullmessage      = $posttext;
                $eventdata->fullmessageformat = FORMAT_PLAIN;
                $eventdata->fullmessagehtml  = $posthtml;
                $eventdata->notification = 1;

                $smallmessagestrings = new stdClass();
                $smallmessagestrings->user = fullname($userfrom);
                $smallmessagestrings->forumname = "{$course->shortname}: ".format_string($forum->name,true).": ".$discussion->name;
                $smallmessagestrings->message = $post->message;
                //make sure strings are in message recipients language
                $eventdata->smallmessage = get_string_manager()->get_string('smallmessage', 'forum', $smallmessagestrings, $userto->lang);

                $eventdata->contexturl = "{$CFG->wwwroot}/mod/forum/discuss.php?d={$discussion->id}#p{$post->id}";
                $eventdata->contexturlname = $discussion->name;

                $mailresult = message_send($eventdata);
                if (!$mailresult){
                    mtrace("Error: mod/forum/lib.php forum_cron(): Could not send out mail for id $post->id to user $userto->id".
                         " ($userto->email) .. not trying again.");
                    add_to_log($course->id, 'forum', 'mail error', "discuss.php?d=$discussion->id#p$post->id",
                               substr(format_string($post->subject,true),0,30), $cm->id, $userto->id);
                    $errorcount[$post->id]++;
                } else {
                    $mailcount[$post->id]++;

                // Mark post as read if forum_usermarksread is set off
                    if (!$CFG->forum_usermarksread) {
                        $userto->markposts[$post->id] = $post->id;
                    }
                }

                mtrace('post '.$post->id. ': '.$post->subject);
            }

            // mark processed posts as read
            forum_tp_mark_posts_read($userto, $userto->markposts);
        }
    }

    if ($posts) {
        foreach ($posts as $post) {
            mtrace($mailcount[$post->id]." users were sent post $post->id, '$post->subject'");
            if ($errorcount[$post->id]) {
                $DB->set_field("forum_posts", "mailed", "2", array("id" => "$post->id"));
            }
        }
    }

    // release some memory
    unset($subscribedusers);
    unset($mailcount);
    unset($errorcount);

    cron_setup_user();

    $sitetimezone = $CFG->timezone;

    // Now see if there are any digest mails waiting to be sent, and if we should send them

    mtrace('Starting digest processing...');

    @set_time_limit(300); // terminate if not able to fetch all digests in 5 minutes

    if (!isset($CFG->digestmailtimelast)) {    // To catch the first time
        set_config('digestmailtimelast', 0);
    }

    $timenow = time();
    $digesttime = usergetmidnight($timenow, $sitetimezone) + ($CFG->digestmailtime * 3600);

    // Delete any really old ones (normally there shouldn't be any)
    $weekago = $timenow - (7 * 24 * 3600);
    $DB->delete_records_select('forum_queue', "timemodified < ?", array($weekago));
    mtrace ('Cleaned old digest records');

    if ($CFG->digestmailtimelast < $digesttime and $timenow > $digesttime) {

        mtrace('Sending forum digests: '.userdate($timenow, '', $sitetimezone));

        $digestposts_rs = $DB->get_recordset_select('forum_queue', "timemodified < ?", array($digesttime));

        if ($digestposts_rs->valid()) {

            // We have work to do
            $usermailcount = 0;

            //caches - reuse the those filled before too
            $discussionposts = array();
            $userdiscussions = array();

            foreach ($digestposts_rs as $digestpost) {
                if (!isset($users[$digestpost->userid])) {
                    if ($user = $DB->get_record('user', array('id' => $digestpost->userid))) {
                        $users[$digestpost->userid] = $user;
                    } else {
                        continue;
                    }
                }
                $postuser = $users[$digestpost->userid];

                if (!isset($posts[$digestpost->postid])) {
                    if ($post = $DB->get_record('forum_posts', array('id' => $digestpost->postid))) {
                        $posts[$digestpost->postid] = $post;
                    } else {
                        continue;
                    }
                }
                $discussionid = $digestpost->discussionid;
                if (!isset($discussions[$discussionid])) {
                    if ($discussion = $DB->get_record('forum_discussions', array('id' => $discussionid))) {
                        $discussions[$discussionid] = $discussion;
                    } else {
                        continue;
                    }
                }
                $forumid = $discussions[$discussionid]->forum;
                if (!isset($forums[$forumid])) {
                    if ($forum = $DB->get_record('forum', array('id' => $forumid))) {
                        $forums[$forumid] = $forum;
                    } else {
                        continue;
                    }
                }

                $courseid = $forums[$forumid]->course;
                if (!isset($courses[$courseid])) {
                    if ($course = $DB->get_record('course', array('id' => $courseid))) {
                        $courses[$courseid] = $course;
                    } else {
                        continue;
                    }
                }

                if (!isset($coursemodules[$forumid])) {
                    if ($cm = get_coursemodule_from_instance('forum', $forumid, $courseid)) {
                        $coursemodules[$forumid] = $cm;
                    } else {
                        continue;
                    }
                }
                $userdiscussions[$digestpost->userid][$digestpost->discussionid] = $digestpost->discussionid;
                $discussionposts[$digestpost->discussionid][$digestpost->postid] = $digestpost->postid;
            }
            $digestposts_rs->close(); /// Finished iteration, let's close the resultset

            // Data collected, start sending out emails to each user
            foreach ($userdiscussions as $userid => $thesediscussions) {

                @set_time_limit(120); // terminate if processing of any account takes longer than 2 minutes

                cron_setup_user();

                mtrace(get_string('processingdigest', 'forum', $userid), '... ');

                // First of all delete all the queue entries for this user
                $DB->delete_records_select('forum_queue', "userid = ? AND timemodified < ?", array($userid, $digesttime));
                $userto = $users[$userid];

                // Override the language and timezone of the "current" user, so that
                // mail is customised for the receiver.
                cron_setup_user($userto);

                // init caches
                $userto->viewfullnames = array();
                $userto->canpost       = array();
                $userto->markposts     = array();

                $postsubject = get_string('digestmailsubject', 'forum', format_string($site->shortname, true));

                $headerdata = new stdClass();
                $headerdata->sitename = format_string($site->fullname, true);
                $headerdata->userprefs = $CFG->wwwroot.'/user/edit.php?id='.$userid.'&amp;course='.$site->id;

                $posttext = get_string('digestmailheader', 'forum', $headerdata)."\n\n";
                $headerdata->userprefs = '<a target="_blank" href="'.$headerdata->userprefs.'">'.get_string('digestmailprefs', 'forum').'</a>';

                $posthtml = "<head>";
/*                foreach ($CFG->stylesheets as $stylesheet) {
                    //TODO: MDL-21120
                    $posthtml .= '<link rel="stylesheet" type="text/css" href="'.$stylesheet.'" />'."\n";
                }*/
                $posthtml .= "</head>\n<body id=\"email\">\n";
                $posthtml .= '<p>'.get_string('digestmailheader', 'forum', $headerdata).'</p><br /><hr size="1" noshade="noshade" />';

                foreach ($thesediscussions as $discussionid) {

                    @set_time_limit(120);   // to be reset for each post

                    $discussion = $discussions[$discussionid];
                    $forum      = $forums[$discussion->forum];
                    $course     = $courses[$forum->course];
                    $cm         = $coursemodules[$forum->id];

                    //override language
                    cron_setup_user($userto, $course);

                    // Fill caches
                    if (!isset($userto->viewfullnames[$forum->id])) {
                        $modcontext = get_context_instance(CONTEXT_MODULE, $cm->id);
                        $userto->viewfullnames[$forum->id] = has_capability('moodle/site:viewfullnames', $modcontext);
                    }
                    if (!isset($userto->canpost[$discussion->id])) {
                        $modcontext = get_context_instance(CONTEXT_MODULE, $cm->id);
                        $userto->canpost[$discussion->id] = forum_user_can_post($forum, $discussion, $userto, $cm, $course, $modcontext);
                    }

                    $strforums      = get_string('forums', 'forum');
                    $canunsubscribe = ! forum_is_forcesubscribed($forum);
                    $canreply       = $userto->canpost[$discussion->id];

                    $posttext .= "\n \n";
                    $posttext .= '=====================================================================';
                    $posttext .= "\n \n";
                    $posttext .= "$course->shortname -> $strforums -> ".format_string($forum->name,true);
                    if ($discussion->name != $forum->name) {
                        $posttext  .= " -> ".format_string($discussion->name,true);
                    }
                    $posttext .= "\n";

                    $posthtml .= "<p><font face=\"sans-serif\">".
                    "<a target=\"_blank\" href=\"$CFG->wwwroot/course/view.php?id=$course->id\">$course->shortname</a> -> ".
                    "<a target=\"_blank\" href=\"$CFG->wwwroot/mod/forum/index.php?id=$course->id\">$strforums</a> -> ".
                    "<a target=\"_blank\" href=\"$CFG->wwwroot/mod/forum/view.php?f=$forum->id\">".format_string($forum->name,true)."</a>";
                    if ($discussion->name == $forum->name) {
                        $posthtml .= "</font></p>";
                    } else {
                        $posthtml .= " -> <a target=\"_blank\" href=\"$CFG->wwwroot/mod/forum/discuss.php?d=$discussion->id\">".format_string($discussion->name,true)."</a></font></p>";
                    }
                    $posthtml .= '<p>';

                    $postsarray = $discussionposts[$discussionid];
                    sort($postsarray);

                    foreach ($postsarray as $postid) {
                        $post = $posts[$postid];

                        if (array_key_exists($post->userid, $users)) { // we might know him/her already
                            $userfrom = $users[$post->userid];
                        } else if ($userfrom = $DB->get_record('user', array('id' => $post->userid))) {
                            $users[$userfrom->id] = $userfrom; // fetch only once, we can add it to user list, it will be skipped anyway
                        } else {
                            mtrace('Could not find user '.$post->userid);
                            continue;
                        }

                        if (!isset($userfrom->groups[$forum->id])) {
                            if (!isset($userfrom->groups)) {
                                $userfrom->groups = array();
                                $users[$userfrom->id]->groups = array();
                            }
                            $userfrom->groups[$forum->id] = groups_get_all_groups($course->id, $userfrom->id, $cm->groupingid);
                            $users[$userfrom->id]->groups[$forum->id] = $userfrom->groups[$forum->id];
                        }

                        $userfrom->customheaders = array ("Precedence: Bulk");

                        if ($userto->maildigest == 2) {
                            // Subjects only
                            $by = new stdClass();
                            $by->name = fullname($userfrom);
                            $by->date = userdate($post->modified);
                            $posttext .= "\n".format_string($post->subject,true).' '.get_string("bynameondate", "forum", $by);
                            $posttext .= "\n---------------------------------------------------------------------";

                            $by->name = "<a target=\"_blank\" href=\"$CFG->wwwroot/user/view.php?id=$userfrom->id&amp;course=$course->id\">$by->name</a>";
                            $posthtml .= '<div><a target="_blank" href="'.$CFG->wwwroot.'/mod/forum/discuss.php?d='.$discussion->id.'#p'.$post->id.'">'.format_string($post->subject,true).'</a> '.get_string("bynameondate", "forum", $by).'</div>';

                        } else {
                            // The full treatment
                            $posttext .= forum_make_mail_text($course, $cm, $forum, $discussion, $post, $userfrom, $userto, true);
                            $posthtml .= forum_make_mail_post($course, $cm, $forum, $discussion, $post, $userfrom, $userto, false, $canreply, true, false);

                        // Create an array of postid's for this user to mark as read.
                            if (!$CFG->forum_usermarksread) {
                                $userto->markposts[$post->id] = $post->id;
                            }
                        }
                    }
                    if ($canunsubscribe) {
                        $posthtml .= "\n<div class='mdl-right'><font size=\"1\"><a href=\"$CFG->wwwroot/mod/forum/subscribe.php?id=$forum->id\">".get_string("unsubscribe", "forum")."</a></font></div>";
                    } else {
                        $posthtml .= "\n<div class='mdl-right'><font size=\"1\">".get_string("everyoneissubscribed", "forum")."</font></div>";
                    }
                    $posthtml .= '<hr size="1" noshade="noshade" /></p>';
                }
                $posthtml .= '</body>';

                if (empty($userto->mailformat) || $userto->mailformat != 1) {
                    // This user DOESN'T want to receive HTML
                    $posthtml = '';
                }

                $attachment = $attachname='';
                $usetrueaddress = true;
                //directly email forum digests rather than sending them via messaging
                $mailresult = email_to_user($userto, $site->shortname, $postsubject, $posttext, $posthtml, $attachment, $attachname, $usetrueaddress, $CFG->forum_replytouser);

                if (!$mailresult) {
                    mtrace("ERROR!");
                    echo "Error: mod/forum/cron.php: Could not send out digest mail to user $userto->id ($userto->email)... not trying again.\n";
                    add_to_log($course->id, 'forum', 'mail digest error', '', '', $cm->id, $userto->id);
                } else {
                    mtrace("success.");
                    $usermailcount++;

                    // Mark post as read if forum_usermarksread is set off
                    forum_tp_mark_posts_read($userto, $userto->markposts);
                }
            }
        }
    /// We have finishied all digest emails, update $CFG->digestmailtimelast
        set_config('digestmailtimelast', $timenow);
    }

    cron_setup_user();

    if (!empty($usermailcount)) {
        mtrace(get_string('digestsentusers', 'forum', $usermailcount));
    }

    if (!empty($CFG->forum_lastreadclean)) {
        $timenow = time();
        if ($CFG->forum_lastreadclean + (24*3600) < $timenow) {
            set_config('forum_lastreadclean', $timenow);
            mtrace('Removing old forum read tracking info...');
            forum_tp_clean_read_records();
        }
    } else {
        set_config('forum_lastreadclean', time());
    }


    return true;
}

/**
 * Builds and returns the body of the email notification in plain text.
 *
 * @global object
 * @global object
 * @uses CONTEXT_MODULE
 * @param object $course
 * @param object $cm
 * @param object $forum
 * @param object $discussion
 * @param object $post
 * @param object $userfrom
 * @param object $userto
 * @param boolean $bare
 * @return string The email body in plain text format.
 */
function forum_make_mail_text($course, $cm, $forum, $discussion, $post, $userfrom, $userto, $bare = false) {
    global $CFG, $USER;

    $modcontext = get_context_instance(CONTEXT_MODULE, $cm->id);

    if (!isset($userto->viewfullnames[$forum->id])) {
        $viewfullnames = has_capability('moodle/site:viewfullnames', $modcontext, $userto->id);
    } else {
        $viewfullnames = $userto->viewfullnames[$forum->id];
    }

    if (!isset($userto->canpost[$discussion->id])) {
        $canreply = forum_user_can_post($forum, $discussion, $userto, $cm, $course, $modcontext);
    } else {
        $canreply = $userto->canpost[$discussion->id];
    }

    $by = New stdClass;
    $by->name = fullname($userfrom, $viewfullnames);
    $by->date = userdate($post->modified, "", $userto->timezone);

    $strbynameondate = get_string('bynameondate', 'forum', $by);

    $strforums = get_string('forums', 'forum');

    $canunsubscribe = ! forum_is_forcesubscribed($forum);

    $posttext = '';

    if (!$bare) {
        $posttext  = "$course->shortname -> $strforums -> ".format_string($forum->name,true);

        if ($discussion->name != $forum->name) {
            $posttext  .= " -> ".format_string($discussion->name,true);
        }
    }

    // add absolute file links
    $post->message = file_rewrite_pluginfile_urls($post->message, 'pluginfile.php', $modcontext->id, 'mod_forum', 'post', $post->id);

    $posttext .= "\n---------------------------------------------------------------------\n";
    $posttext .= format_string($post->subject,true);
    if ($bare) {
        $posttext .= " ($CFG->wwwroot/mod/forum/discuss.php?d=$discussion->id#p$post->id)";
    }
    $posttext .= "\n".$strbynameondate."\n";
    $posttext .= "---------------------------------------------------------------------\n";
    $posttext .= format_text_email($post->message, $post->messageformat);
    $posttext .= "\n\n";
    $posttext .= forum_print_attachments($post, $cm, "text");

    if (!$bare && $canreply) {
        $posttext .= "---------------------------------------------------------------------\n";
        $posttext .= get_string("postmailinfo", "forum", $course->shortname)."\n";
        $posttext .= "$CFG->wwwroot/mod/forum/post.php?reply=$post->id\n";
    }
    if (!$bare && $canunsubscribe) {
        $posttext .= "\n---------------------------------------------------------------------\n";
        $posttext .= get_string("unsubscribe", "forum");
        $posttext .= ": $CFG->wwwroot/mod/forum/subscribe.php?id=$forum->id\n";
    }

    return $posttext;
}

/**
 * Builds and returns the body of the email notification in html format.
 *
 * @global object
 * @param object $course
 * @param object $cm
 * @param object $forum
 * @param object $discussion
 * @param object $post
 * @param object $userfrom
 * @param object $userto
 * @return string The email text in HTML format
 */
function forum_make_mail_html($course, $cm, $forum, $discussion, $post, $userfrom, $userto) {
    global $CFG;

    if ($userto->mailformat != 1) {  // Needs to be HTML
        return '';
    }

    if (!isset($userto->canpost[$discussion->id])) {
        $canreply = forum_user_can_post($forum, $discussion, $userto);
    } else {
        $canreply = $userto->canpost[$discussion->id];
    }

    $strforums = get_string('forums', 'forum');
    $canunsubscribe = ! forum_is_forcesubscribed($forum);

    $posthtml = '<head>';
/*    foreach ($CFG->stylesheets as $stylesheet) {
        //TODO: MDL-21120
        $posthtml .= '<link rel="stylesheet" type="text/css" href="'.$stylesheet.'" />'."\n";
    }*/
    $posthtml .= '</head>';
    $posthtml .= "\n<body id=\"email\">\n\n";

    $posthtml .= '<div class="navbar">'.
    '<a target="_blank" href="'.$CFG->wwwroot.'/course/view.php?id='.$course->id.'">'.$course->shortname.'</a> &raquo; '.
    '<a target="_blank" href="'.$CFG->wwwroot.'/mod/forum/index.php?id='.$course->id.'">'.$strforums.'</a> &raquo; '.
    '<a target="_blank" href="'.$CFG->wwwroot.'/mod/forum/view.php?f='.$forum->id.'">'.format_string($forum->name,true).'</a>';
    if ($discussion->name == $forum->name) {
        $posthtml .= '</div>';
    } else {
        $posthtml .= ' &raquo; <a target="_blank" href="'.$CFG->wwwroot.'/mod/forum/discuss.php?d='.$discussion->id.'">'.
                     format_string($discussion->name,true).'</a></div>';
    }
    $posthtml .= forum_make_mail_post($course, $cm, $forum, $discussion, $post, $userfrom, $userto, false, $canreply, true, false);

    if ($canunsubscribe) {
        $posthtml .= '<hr /><div class="mdl-align unsubscribelink">
                      <a href="'.$CFG->wwwroot.'/mod/forum/subscribe.php?id='.$forum->id.'">'.get_string('unsubscribe', 'forum').'</a>&nbsp;
                      <a href="'.$CFG->wwwroot.'/mod/forum/unsubscribeall.php">'.get_string('unsubscribeall', 'forum').'</a></div>';
    }

    $posthtml .= '</body>';

    return $posthtml;
}


/**
 *
 * @param object $course
 * @param object $user
 * @param object $mod TODO this is not used in this function, refactor
 * @param object $forum
 * @return object A standard object with 2 variables: info (number of posts for this user) and time (last modified)
 */
function forum_user_outline($course, $user, $mod, $forum) {
    global $CFG;
    require_once("$CFG->libdir/gradelib.php");
    $grades = grade_get_grades($course->id, 'mod', 'forum', $forum->id, $user->id);
    if (empty($grades->items[0]->grades)) {
        $grade = false;
    } else {
        $grade = reset($grades->items[0]->grades);
    }

    $count = forum_count_user_posts($forum->id, $user->id);

    if ($count && $count->postcount > 0) {
        $result = new stdClass();
        $result->info = get_string("numposts", "forum", $count->postcount);
        $result->time = $count->lastpost;
        if ($grade) {
            $result->info .= ', ' . get_string('grade') . ': ' . $grade->str_long_grade;
        }
        return $result;
    } else if ($grade) {
        $result = new stdClass();
        $result->info = get_string('grade') . ': ' . $grade->str_long_grade;

        //datesubmitted == time created. dategraded == time modified or time overridden
        //if grade was last modified by the user themselves use date graded. Otherwise use date submitted
        //TODO: move this copied & pasted code somewhere in the grades API. See MDL-26704
        if ($grade->usermodified == $user->id || empty($grade->datesubmitted)) {
            $result->time = $grade->dategraded;
        } else {
            $result->time = $grade->datesubmitted;
        }

        return $result;
    }
    return NULL;
}


/**
 * @global object
 * @global object
 * @param object $coure
 * @param object $user
 * @param object $mod
 * @param object $forum
 */
function forum_user_complete($course, $user, $mod, $forum) {
    global $CFG,$USER, $OUTPUT;
    require_once("$CFG->libdir/gradelib.php");

    $grades = grade_get_grades($course->id, 'mod', 'forum', $forum->id, $user->id);
    if (!empty($grades->items[0]->grades)) {
        $grade = reset($grades->items[0]->grades);
        echo $OUTPUT->container(get_string('grade').': '.$grade->str_long_grade);
        if ($grade->str_feedback) {
            echo $OUTPUT->container(get_string('feedback').': '.$grade->str_feedback);
        }
    }

    if ($posts = forum_get_user_posts($forum->id, $user->id)) {

        if (!$cm = get_coursemodule_from_instance('forum', $forum->id, $course->id)) {
            print_error('invalidcoursemodule');
        }
        $discussions = forum_get_user_involved_discussions($forum->id, $user->id);

        foreach ($posts as $post) {
            if (!isset($discussions[$post->discussion])) {
                continue;
            }
            $discussion = $discussions[$post->discussion];

            forum_print_post($post, $discussion, $forum, $cm, $course, false, false, false);
        }
    } else {
        echo "<p>".get_string("noposts", "forum")."</p>";
    }
}






/**
 * @global object
 * @global object
 * @global object
 * @param array $courses
 * @param array $htmlarray
 */
function forum_print_overview($courses,&$htmlarray) {
    global $USER, $CFG, $DB, $SESSION;

    if (empty($courses) || !is_array($courses) || count($courses) == 0) {
        return array();
    }

    if (!$forums = get_all_instances_in_courses('forum',$courses)) {
        return;
    }


    // get all forum logs in ONE query (much better!)
    $params = array();
    $sql = "SELECT instance,cmid,l.course,COUNT(l.id) as count FROM {log} l "
        ." JOIN {course_modules} cm ON cm.id = cmid "
        ." WHERE (";
    foreach ($courses as $course) {
        $sql .= '(l.course = ? AND l.time > ?) OR ';
        $params[] = $course->id;
        $params[] = $course->lastaccess;
    }
    $sql = substr($sql,0,-3); // take off the last OR

    $sql .= ") AND l.module = 'forum' AND action = 'add post' "
        ." AND userid != ? GROUP BY cmid,l.course,instance";

    $params[] = $USER->id;

    if (!$new = $DB->get_records_sql($sql, $params)) {
        $new = array(); // avoid warnings
    }

    // also get all forum tracking stuff ONCE.
    $trackingforums = array();
    foreach ($forums as $forum) {
        if (forum_tp_can_track_forums($forum)) {
            $trackingforums[$forum->id] = $forum;
        }
    }

    if (count($trackingforums) > 0) {
        $cutoffdate = isset($CFG->forum_oldpostdays) ? (time() - ($CFG->forum_oldpostdays*24*60*60)) : 0;
        $sql = 'SELECT d.forum,d.course,COUNT(p.id) AS count '.
            ' FROM {forum_posts} p '.
            ' JOIN {forum_discussions} d ON p.discussion = d.id '.
            ' LEFT JOIN {forum_read} r ON r.postid = p.id AND r.userid = ? WHERE (';
        $params = array($USER->id);

        foreach ($trackingforums as $track) {
            $sql .= '(d.forum = ? AND (d.groupid = -1 OR d.groupid = 0 OR d.groupid = ?)) OR ';
            $params[] = $track->id;
            if (isset($SESSION->currentgroup[$track->course])) {
                $groupid =  $SESSION->currentgroup[$track->course];
            } else {
                $groupid = groups_get_all_groups($track->course, $USER->id);
                if (is_array($groupid)) {
                    $groupid = array_shift(array_keys($groupid));
                    $SESSION->currentgroup[$track->course] = $groupid;
                } else {
                    $groupid = 0;
                }
            }
            $params[] = $groupid;
        }
        $sql = substr($sql,0,-3); // take off the last OR
        $sql .= ') AND p.modified >= ? AND r.id is NULL GROUP BY d.forum,d.course';
        $params[] = $cutoffdate;

        if (!$unread = $DB->get_records_sql($sql, $params)) {
            $unread = array();
        }
    } else {
        $unread = array();
    }

    if (empty($unread) and empty($new)) {
        return;
    }

    $strforum = get_string('modulename','forum');
    $strnumunread = get_string('overviewnumunread','forum');
    $strnumpostssince = get_string('overviewnumpostssince','forum');

    foreach ($forums as $forum) {
        $str = '';
        $count = 0;
        $thisunread = 0;
        $showunread = false;
        // either we have something from logs, or trackposts, or nothing.
        if (array_key_exists($forum->id, $new) && !empty($new[$forum->id])) {
            $count = $new[$forum->id]->count;
        }
        if (array_key_exists($forum->id,$unread)) {
            $thisunread = $unread[$forum->id]->count;
            $showunread = true;
        }
        if ($count > 0 || $thisunread > 0) {
            $str .= '<div class="overview forum"><div class="name">'.$strforum.': <a title="'.$strforum.'" href="'.$CFG->wwwroot.'/mod/forum/view.php?f='.$forum->id.'">'.
                $forum->name.'</a></div>';
            $str .= '<div class="info"><span class="postsincelogin">';
            $str .= $count.' '.$strnumpostssince."</span>";
            if (!empty($showunread)) {
                $str .= '<div class="unreadposts">'.$thisunread .' '.$strnumunread.'</div>';
            }
            $str .= '</div></div>';
        }
        if (!empty($str)) {
            if (!array_key_exists($forum->course,$htmlarray)) {
                $htmlarray[$forum->course] = array();
            }
            if (!array_key_exists('forum',$htmlarray[$forum->course])) {
                $htmlarray[$forum->course]['forum'] = ''; // initialize, avoid warnings
            }
            $htmlarray[$forum->course]['forum'] .= $str;
        }
    }
}

/**
 * Given a course and a date, prints a summary of all the new
 * messages posted in the course since that date
 *
 * @global object
 * @global object
 * @global object
 * @uses CONTEXT_MODULE
 * @uses VISIBLEGROUPS
 * @param object $course
 * @param bool $viewfullnames capability
 * @param int $timestart
 * @return bool success
 */
function forum_print_recent_activity($course, $viewfullnames, $timestart) {
    global $CFG, $USER, $DB, $OUTPUT;

    // do not use log table if possible, it may be huge and is expensive to join with other tables

    if (!$posts = $DB->get_records_sql("SELECT p.*, f.type AS forumtype, d.forum, d.groupid,
                                              d.timestart, d.timeend, d.userid AS duserid,
                                              u.firstname, u.lastname, u.email, u.picture
                                         FROM {forum_posts} p
                                              JOIN {forum_discussions} d ON d.id = p.discussion
                                              JOIN {forum} f             ON f.id = d.forum
                                              JOIN {user} u              ON u.id = p.userid
                                        WHERE p.created > ? AND f.course = ?
                                     ORDER BY p.id ASC", array($timestart, $course->id))) { // order by initial posting date
         return false;
    }

    $modinfo =& get_fast_modinfo($course);

    $groupmodes = array();
    $cms    = array();

    $strftimerecent = get_string('strftimerecent');

    $printposts = array();
    foreach ($posts as $post) {
        if (!isset($modinfo->instances['forum'][$post->forum])) {
            // not visible
            continue;
        }
        $cm = $modinfo->instances['forum'][$post->forum];
        if (!$cm->uservisible) {
            continue;
        }
        $context = get_context_instance(CONTEXT_MODULE, $cm->id);

        if (!has_capability('mod/forum:viewdiscussion', $context)) {
            continue;
        }

        if (!empty($CFG->forum_enabletimedposts) and $USER->id != $post->duserid
          and (($post->timestart > 0 and $post->timestart > time()) or ($post->timeend > 0 and $post->timeend < time()))) {
            if (!has_capability('mod/forum:viewhiddentimedposts', $context)) {
                continue;
            }
        }

        $groupmode = groups_get_activity_groupmode($cm, $course);

        if ($groupmode) {
            if ($post->groupid == -1 or $groupmode == VISIBLEGROUPS or has_capability('moodle/site:accessallgroups', $context)) {
                // oki (Open discussions have groupid -1)
            } else {
                // separate mode
                if (isguestuser()) {
                    // shortcut
                    continue;
                }

                if (is_null($modinfo->groups)) {
                    $modinfo->groups = groups_get_user_groups($course->id); // load all my groups and cache it in modinfo
                }

                if (!array_key_exists($post->groupid, $modinfo->groups[0])) {
                    continue;
                }
            }
        }

        $printposts[] = $post;
    }
    unset($posts);

    if (!$printposts) {
        return false;
    }

    echo $OUTPUT->heading(get_string('newforumposts', 'forum').':', 3);
    echo "\n<ul class='unlist'>\n";

    foreach ($printposts as $post) {
        $subjectclass = empty($post->parent) ? ' bold' : '';

        echo '<li><div class="head">'.
               '<div class="date">'.userdate($post->modified, $strftimerecent).'</div>'.
               '<div class="name">'.fullname($post, $viewfullnames).'</div>'.
             '</div>';
        echo '<div class="info'.$subjectclass.'">';
        if (empty($post->parent)) {
            echo '"<a href="'.$CFG->wwwroot.'/mod/forum/discuss.php?d='.$post->discussion.'">';
        } else {
            echo '"<a href="'.$CFG->wwwroot.'/mod/forum/discuss.php?d='.$post->discussion.'&amp;parent='.$post->parent.'#p'.$post->id.'">';
        }
        $post->subject = break_up_long_words(format_string($post->subject, true));
        echo $post->subject;
        echo "</a>\"</div></li>\n";
    }

    echo "</ul>\n";

    return true;
}

/**
 * Return grade for given user or all users.
 *
 * @global object
 * @global object
 * @param object $forum
 * @param int $userid optional user id, 0 means all users
 * @return array array of grades, false if none
 */
function forum_get_user_grades($forum, $userid = 0) {
    global $CFG;

    require_once($CFG->dirroot.'/rating/lib.php');

    $ratingoptions = new stdClass;
    $ratingoptions->component = 'mod_forum';
    $ratingoptions->ratingarea = 'post';

    //need these to work backwards to get a context id. Is there a better way to get contextid from a module instance?
    $ratingoptions->modulename = 'forum';
    $ratingoptions->moduleid   = $forum->id;
    $ratingoptions->userid = $userid;
    $ratingoptions->aggregationmethod = $forum->assessed;
    $ratingoptions->scaleid = $forum->scale;
    $ratingoptions->itemtable = 'forum_posts';
    $ratingoptions->itemtableusercolumn = 'userid';

    $rm = new rating_manager();
    return $rm->get_user_grades($ratingoptions);
}

/**
 * Update activity grades
 *
 * @global object
 * @global object
 * @param object $forum
 * @param int $userid specific user only, 0 means all
 * @param boolean $nullifnone return null if grade does not exist
 * @return void
 */
function forum_update_grades($forum, $userid=0, $nullifnone=true) {
    global $CFG, $DB;
    require_once($CFG->libdir.'/gradelib.php');

    if (!$forum->assessed) {
        forum_grade_item_update($forum);

    } else if ($grades = forum_get_user_grades($forum, $userid)) {
        forum_grade_item_update($forum, $grades);

    } else if ($userid and $nullifnone) {
        $grade = new stdClass();
        $grade->userid   = $userid;
        $grade->rawgrade = NULL;
        forum_grade_item_update($forum, $grade);

    } else {
        forum_grade_item_update($forum);
    }
}

/**
 * Update all grades in gradebook.
 * @global object
 */
function forum_upgrade_grades() {
    global $DB;

    $sql = "SELECT COUNT('x')
              FROM {forum} f, {course_modules} cm, {modules} m
             WHERE m.name='forum' AND m.id=cm.module AND cm.instance=f.id";
    $count = $DB->count_records_sql($sql);

    $sql = "SELECT f.*, cm.idnumber AS cmidnumber, f.course AS courseid
              FROM {forum} f, {course_modules} cm, {modules} m
             WHERE m.name='forum' AND m.id=cm.module AND cm.instance=f.id";
    $rs = $DB->get_recordset_sql($sql);
    if ($rs->valid()) {
        $pbar = new progress_bar('forumupgradegrades', 500, true);
        $i=0;
        foreach ($rs as $forum) {
            $i++;
            upgrade_set_timeout(60*5); // set up timeout, may also abort execution
            forum_update_grades($forum, 0, false);
            $pbar->update($i, $count, "Updating Forum grades ($i/$count).");
        }
    }
    $rs->close();
}

/**
 * Create/update grade item for given forum
 *
 * @global object
 * @uses GRADE_TYPE_NONE
 * @uses GRADE_TYPE_VALUE
 * @uses GRADE_TYPE_SCALE
 * @param object $forum object with extra cmidnumber
 * @param mixed $grades optional array/object of grade(s); 'reset' means reset grades in gradebook
 * @return int 0 if ok
 */
function forum_grade_item_update($forum, $grades=NULL) {
    global $CFG;
    if (!function_exists('grade_update')) { //workaround for buggy PHP versions
        require_once($CFG->libdir.'/gradelib.php');
    }

    $params = array('itemname'=>$forum->name, 'idnumber'=>$forum->cmidnumber);

    if (!$forum->assessed or $forum->scale == 0) {
        $params['gradetype'] = GRADE_TYPE_NONE;

    } else if ($forum->scale > 0) {
        $params['gradetype'] = GRADE_TYPE_VALUE;
        $params['grademax']  = $forum->scale;
        $params['grademin']  = 0;

    } else if ($forum->scale < 0) {
        $params['gradetype'] = GRADE_TYPE_SCALE;
        $params['scaleid']   = -$forum->scale;
    }

    if ($grades  === 'reset') {
        $params['reset'] = true;
        $grades = NULL;
    }

    return grade_update('mod/forum', $forum->course, 'mod', 'forum', $forum->id, 0, $grades, $params);
}

/**
 * Delete grade item for given forum
 *
 * @global object
 * @param object $forum object
 * @return object grade_item
 */
function forum_grade_item_delete($forum) {
    global $CFG;
    require_once($CFG->libdir.'/gradelib.php');

    return grade_update('mod/forum', $forum->course, 'mod', 'forum', $forum->id, 0, NULL, array('deleted'=>1));
}


/**
 * Returns the users with data in one forum
 * (users with records in forum_subscriptions, forum_posts, students)
 *
 * @todo: deprecated - to be deleted in 2.2
 *
 * @param int $forumid
 * @return mixed array or false if none
 */
function forum_get_participants($forumid) {

    global $CFG, $DB;

    $params = array('forumid' => $forumid);

    //Get students from forum_subscriptions
    $sql = "SELECT DISTINCT u.id, u.id
              FROM {user} u,
                   {forum_subscriptions} s
             WHERE s.forum = :forumid AND
                   u.id = s.userid";
    $st_subscriptions = $DB->get_records_sql($sql, $params);

    //Get students from forum_posts
    $sql = "SELECT DISTINCT u.id, u.id
              FROM {user} u,
                   {forum_discussions} d,
                   {forum_posts} p
              WHERE d.forum = :forumid AND
                    p.discussion = d.id AND
                    u.id = p.userid";
    $st_posts = $DB->get_records_sql($sql, $params);

    //Get students from the ratings table
    $sql = "SELECT DISTINCT r.userid, r.userid AS id
              FROM {forum_discussions} d
              JOIN {forum_posts} p ON p.discussion = d.id
              JOIN {rating} r on r.itemid = p.id
             WHERE d.forum = :forumid AND
                   r.component = 'mod_forum' AND
                   r.ratingarea = 'post'";
    $st_ratings = $DB->get_records_sql($sql, $params);

    //Add st_posts to st_subscriptions
    if ($st_posts) {
        foreach ($st_posts as $st_post) {
            $st_subscriptions[$st_post->id] = $st_post;
        }
    }
    //Add st_ratings to st_subscriptions
    if ($st_ratings) {
        foreach ($st_ratings as $st_rating) {
            $st_subscriptions[$st_rating->id] = $st_rating;
        }
    }
    //Return st_subscriptions array (it contains an array of unique users)
    return ($st_subscriptions);
}

/**
 * This function returns if a scale is being used by one forum
 *
 * @global object
 * @param int $forumid
 * @param int $scaleid negative number
 * @return bool
 */
function forum_scale_used ($forumid,$scaleid) {
    global $DB;
    $return = false;

    $rec = $DB->get_record("forum",array("id" => "$forumid","scale" => "-$scaleid"));

    if (!empty($rec) && !empty($scaleid)) {
        $return = true;
    }

    return $return;
}

/**
 * Checks if scale is being used by any instance of forum
 *
 * This is used to find out if scale used anywhere
 *
 * @global object
 * @param $scaleid int
 * @return boolean True if the scale is used by any forum
 */
function forum_scale_used_anywhere($scaleid) {
    global $DB;
    if ($scaleid and $DB->record_exists('forum', array('scale' => -$scaleid))) {
        return true;
    } else {
        return false;
    }
}

// SQL FUNCTIONS ///////////////////////////////////////////////////////////

/**
 * Gets a post with all info ready for forum_print_post
 * Most of these joins are just to get the forum id
 *
 * @global object
 * @global object
 * @param int $postid
 * @return mixed array of posts or false
 */
function forum_get_post_full($postid) {
    global $CFG, $DB;

    return $DB->get_record_sql("SELECT p.*, d.forum, u.firstname, u.lastname, u.email, u.picture, u.imagealt
                             FROM {forum_posts} p
                                  JOIN {forum_discussions} d ON p.discussion = d.id
                                  LEFT JOIN {user} u ON p.userid = u.id
                            WHERE p.id = ?", array($postid));
}

/**
 * Gets posts with all info ready for forum_print_post
 * We pass forumid in because we always know it so no need to make a
 * complicated join to find it out.
 *
 * @global object
 * @global object
 * @return mixed array of posts or false
 */
function forum_get_discussion_posts($discussion, $sort, $forumid) {
    global $CFG, $DB;

    return $DB->get_records_sql("SELECT p.*, $forumid AS forum, u.firstname, u.lastname, u.email, u.picture, u.imagealt
                              FROM {forum_posts} p
                         LEFT JOIN {user} u ON p.userid = u.id
                             WHERE p.discussion = ?
                               AND p.parent > 0 $sort", array($discussion));
}

/**
 * Gets all posts in discussion including top parent.
 *
 * @global object
 * @global object
 * @global object
 * @param int $discussionid
 * @param string $sort
 * @param bool $tracking does user track the forum?
 * @return array of posts
 */
function forum_get_all_discussion_posts($discussionid, $sort, $tracking=false) {
    global $CFG, $DB, $USER;

    $tr_sel  = "";
    $tr_join = "";
    $params = array();

    if ($tracking) {
        $now = time();
        $cutoffdate = $now - ($CFG->forum_oldpostdays * 24 * 3600);
        $tr_sel  = ", fr.id AS postread";
        $tr_join = "LEFT JOIN {forum_read} fr ON (fr.postid = p.id AND fr.userid = ?)";
        $params[] = $USER->id;
    }

    $params[] = $discussionid;
    if (!$posts = $DB->get_records_sql("SELECT p.*, u.firstname, u.lastname, u.email, u.picture, u.imagealt $tr_sel
                                     FROM {forum_posts} p
                                          LEFT JOIN {user} u ON p.userid = u.id
                                          $tr_join
                                    WHERE p.discussion = ?
                                 ORDER BY $sort", $params)) {
        return array();
    }

    foreach ($posts as $pid=>$p) {
        if ($tracking) {
            if (forum_tp_is_post_old($p)) {
                 $posts[$pid]->postread = true;
            }
        }
        if (!$p->parent) {
            continue;
        }
        if (!isset($posts[$p->parent])) {
            continue; // parent does not exist??
        }
        if (!isset($posts[$p->parent]->children)) {
            $posts[$p->parent]->children = array();
        }
        $posts[$p->parent]->children[$pid] =& $posts[$pid];
    }

    return $posts;
}

/**
 * Gets posts with all info ready for forum_print_post
 * We pass forumid in because we always know it so no need to make a
 * complicated join to find it out.
 *
 * @global object
 * @global object
 * @param int $parent
 * @param int $forumid
 * @return array
 */
function forum_get_child_posts($parent, $forumid) {
    global $CFG, $DB;

    return $DB->get_records_sql("SELECT p.*, $forumid AS forum, u.firstname, u.lastname, u.email, u.picture, u.imagealt
                              FROM {forum_posts} p
                         LEFT JOIN {user} u ON p.userid = u.id
                             WHERE p.parent = ?
                          ORDER BY p.created ASC", array($parent));
}

/**
 * An array of forum objects that the user is allowed to read/search through.
 *
 * @global object
 * @global object
 * @global object
 * @param int $userid
 * @param int $courseid if 0, we look for forums throughout the whole site.
 * @return array of forum objects, or false if no matches
 *         Forum objects have the following attributes:
 *         id, type, course, cmid, cmvisible, cmgroupmode, accessallgroups,
 *         viewhiddentimedposts
 */
function forum_get_readable_forums($userid, $courseid=0) {

    global $CFG, $DB, $USER;
    require_once($CFG->dirroot.'/course/lib.php');

    if (!$forummod = $DB->get_record('modules', array('name' => 'forum'))) {
        print_error('notinstalled', 'forum');
    }

    if ($courseid) {
        $courses = $DB->get_records('course', array('id' => $courseid));
    } else {
        // If no course is specified, then the user can see SITE + his courses.
        $courses1 = $DB->get_records('course', array('id' => SITEID));
        $courses2 = enrol_get_users_courses($userid, true, array('modinfo'));
        $courses = array_merge($courses1, $courses2);
    }
    if (!$courses) {
        return array();
    }

    $readableforums = array();

    foreach ($courses as $course) {

        $modinfo =& get_fast_modinfo($course);
        if (is_null($modinfo->groups)) {
            $modinfo->groups = groups_get_user_groups($course->id, $userid);
        }

        if (empty($modinfo->instances['forum'])) {
            // hmm, no forums?
            continue;
        }

        $courseforums = $DB->get_records('forum', array('course' => $course->id));

        foreach ($modinfo->instances['forum'] as $forumid => $cm) {
            if (!$cm->uservisible or !isset($courseforums[$forumid])) {
                continue;
            }
            $context = get_context_instance(CONTEXT_MODULE, $cm->id);
            $forum = $courseforums[$forumid];
            $forum->context = $context;
            $forum->cm = $cm;

            if (!has_capability('mod/forum:viewdiscussion', $context)) {
                continue;
            }

         /// group access
            if (groups_get_activity_groupmode($cm, $course) == SEPARATEGROUPS and !has_capability('moodle/site:accessallgroups', $context)) {
                if (is_null($modinfo->groups)) {
                    $modinfo->groups = groups_get_user_groups($course->id, $USER->id);
                }
                if (isset($modinfo->groups[$cm->groupingid])) {
                    $forum->onlygroups = $modinfo->groups[$cm->groupingid];
                    $forum->onlygroups[] = -1;
                } else {
                    $forum->onlygroups = array(-1);
                }
            }

        /// hidden timed discussions
            $forum->viewhiddentimedposts = true;
            if (!empty($CFG->forum_enabletimedposts)) {
                if (!has_capability('mod/forum:viewhiddentimedposts', $context)) {
                    $forum->viewhiddentimedposts = false;
                }
            }

        /// qanda access
            if ($forum->type == 'qanda'
                    && !has_capability('mod/forum:viewqandawithoutposting', $context)) {

                // We need to check whether the user has posted in the qanda forum.
                $forum->onlydiscussions = array();  // Holds discussion ids for the discussions
                                                    // the user is allowed to see in this forum.
                if ($discussionspostedin = forum_discussions_user_has_posted_in($forum->id, $USER->id)) {
                    foreach ($discussionspostedin as $d) {
                        $forum->onlydiscussions[] = $d->id;
                    }
                }
            }

            $readableforums[$forum->id] = $forum;
        }

        unset($modinfo);

    } // End foreach $courses

    return $readableforums;
}

/**
 * Returns a list of posts found using an array of search terms.
 *
 * @global object
 * @global object
 * @global object
 * @param array $searchterms array of search terms, e.g. word +word -word
 * @param int $courseid if 0, we search through the whole site
 * @param int $limitfrom
 * @param int $limitnum
 * @param int &$totalcount
 * @param string $extrasql
 * @return array|bool Array of posts found or false
 */
function forum_search_posts($searchterms, $courseid=0, $limitfrom=0, $limitnum=50,
                            &$totalcount, $extrasql='') {
    global $CFG, $DB, $USER;
    require_once($CFG->libdir.'/searchlib.php');

    $forums = forum_get_readable_forums($USER->id, $courseid);

    if (count($forums) == 0) {
        $totalcount = 0;
        return false;
    }

    $now = round(time(), -2); // db friendly

    $fullaccess = array();
    $where = array();
    $params = array();

    foreach ($forums as $forumid => $forum) {
        $select = array();

        if (!$forum->viewhiddentimedposts) {
            $select[] = "(d.userid = :userid{$forumid} OR (d.timestart < :timestart{$forumid} AND (d.timeend = 0 OR d.timeend > :timeend{$forumid})))";
            $params = array_merge($params, array('userid'.$forumid=>$USER->id, 'timestart'.$forumid=>$now, 'timeend'.$forumid=>$now));
        }

        $cm = $forum->cm;
        $context = $forum->context;

        if ($forum->type == 'qanda'
            && !has_capability('mod/forum:viewqandawithoutposting', $context)) {
            if (!empty($forum->onlydiscussions)) {
                list($discussionid_sql, $discussionid_params) = $DB->get_in_or_equal($forum->onlydiscussions, SQL_PARAMS_NAMED, 'qanda'.$forumid.'_');
                $params = array_merge($params, $discussionid_params);
                $select[] = "(d.id $discussionid_sql OR p.parent = 0)";
            } else {
                $select[] = "p.parent = 0";
            }
        }

        if (!empty($forum->onlygroups)) {
            list($groupid_sql, $groupid_params) = $DB->get_in_or_equal($forum->onlygroups, SQL_PARAMS_NAMED, 'grps'.$forumid.'_');
            $params = array_merge($params, $groupid_params);
            $select[] = "d.groupid $groupid_sql";
        }

        if ($select) {
            $selects = implode(" AND ", $select);
            $where[] = "(d.forum = :forum{$forumid} AND $selects)";
            $params['forum'.$forumid] = $forumid;
        } else {
            $fullaccess[] = $forumid;
        }
    }

    if ($fullaccess) {
        list($fullid_sql, $fullid_params) = $DB->get_in_or_equal($fullaccess, SQL_PARAMS_NAMED, 'fula');
        $params = array_merge($params, $fullid_params);
        $where[] = "(d.forum $fullid_sql)";
    }

    $selectdiscussion = "(".implode(" OR ", $where).")";

    $messagesearch = '';
    $searchstring = '';

    // Need to concat these back together for parser to work.
    foreach($searchterms as $searchterm){
        if ($searchstring != '') {
            $searchstring .= ' ';
        }
        $searchstring .= $searchterm;
    }

    // We need to allow quoted strings for the search. The quotes *should* be stripped
    // by the parser, but this should be examined carefully for security implications.
    $searchstring = str_replace("\\\"","\"",$searchstring);
    $parser = new search_parser();
    $lexer = new search_lexer($parser);

    if ($lexer->parse($searchstring)) {
        $parsearray = $parser->get_parsed_array();
    // Experimental feature under 1.8! MDL-8830
    // Use alternative text searches if defined
    // This feature only works under mysql until properly implemented for other DBs
    // Requires manual creation of text index for forum_posts before enabling it:
    // CREATE FULLTEXT INDEX foru_post_tix ON [prefix]forum_posts (subject, message)
    // Experimental feature under 1.8! MDL-8830
        if (!empty($CFG->forum_usetextsearches)) {
            list($messagesearch, $msparams) = search_generate_text_SQL($parsearray, 'p.message', 'p.subject',
                                                 'p.userid', 'u.id', 'u.firstname',
                                                 'u.lastname', 'p.modified', 'd.forum');
        } else {
            list($messagesearch, $msparams) = search_generate_SQL($parsearray, 'p.message', 'p.subject',
                                                 'p.userid', 'u.id', 'u.firstname',
                                                 'u.lastname', 'p.modified', 'd.forum');
        }
        $params = array_merge($params, $msparams);
    }

    $fromsql = "{forum_posts} p,
                  {forum_discussions} d,
                  {user} u";

    $selectsql = " $messagesearch
               AND p.discussion = d.id
               AND p.userid = u.id
               AND $selectdiscussion
                   $extrasql";

    $countsql = "SELECT COUNT(*)
                   FROM $fromsql
                  WHERE $selectsql";

    $searchsql = "SELECT p.*,
                         d.forum,
                         u.firstname,
                         u.lastname,
                         u.email,
                         u.picture,
                         u.imagealt,
                         u.email
                    FROM $fromsql
                   WHERE $selectsql
                ORDER BY p.modified DESC";

    $totalcount = $DB->count_records_sql($countsql, $params);

    return $DB->get_records_sql($searchsql, $params, $limitfrom, $limitnum);
}

/**
 * Returns a list of ratings for a particular post - sorted.
 *
 * TODO: Check if this function is actually used anywhere.
 * Up until the fix for MDL-27471 this function wasn't even returning.
 *
 * @param stdClass $context
 * @param int $postid
 * @param string $sort
 * @return array Array of ratings or false
 */
function forum_get_ratings($context, $postid, $sort = "u.firstname ASC") {
    $options = new stdClass;
    $options->context = $context;
    $options->component = 'mod_forum';
    $options->ratingarea = 'post';
    $options->itemid = $postid;
    $options->sort = "ORDER BY $sort";

    $rm = new rating_manager();
    return $rm->get_all_ratings_for_item($options);
}

/**
 * Returns a list of all new posts that have not been mailed yet
 *
 * @param int $starttime posts created after this time
 * @param int $endtime posts created before this
 * @param int $now used for timed discussions only
 * @return array
 */
function forum_get_unmailed_posts($starttime, $endtime, $now=null) {
    global $CFG, $DB;

    $params = array($starttime, $endtime);
    if (!empty($CFG->forum_enabletimedposts)) {
        if (empty($now)) {
            $now = time();
        }
        $timedsql = "AND (d.timestart < ? AND (d.timeend = 0 OR d.timeend > ?))";
        $params[] = $now;
        $params[] = $now;
    } else {
        $timedsql = "";
    }

    return $DB->get_records_sql("SELECT p.*, d.course, d.forum
                              FROM {forum_posts} p
                                   JOIN {forum_discussions} d ON d.id = p.discussion
                             WHERE p.mailed = 0
                                   AND p.created >= ?
                                   AND (p.created < ? OR p.mailnow = 1)
                                   $timedsql
                          ORDER BY p.modified ASC", $params);
}

/**
 * Marks posts before a certain time as being mailed already
 *
 * @global object
 * @global object
 * @param int $endtime
 * @param int $now Defaults to time()
 * @return bool
 */
function forum_mark_old_posts_as_mailed($endtime, $now=null) {
    global $CFG, $DB;
    if (empty($now)) {
        $now = time();
    }

    if (empty($CFG->forum_enabletimedposts)) {
        return $DB->execute("UPDATE {forum_posts}
                               SET mailed = '1'
                             WHERE (created < ? OR mailnow = 1)
                                   AND mailed = 0", array($endtime));

    } else {
        return $DB->execute("UPDATE {forum_posts}
                               SET mailed = '1'
                             WHERE discussion NOT IN (SELECT d.id
                                                        FROM {forum_discussions} d
                                                       WHERE d.timestart > ?)
                                   AND (created < ? OR mailnow = 1)
                                   AND mailed = 0", array($now, $endtime));
    }
}

/**
 * Get all the posts for a user in a forum suitable for forum_print_post
 *
 * @global object
 * @global object
 * @uses CONTEXT_MODULE
 * @return array
 */
function forum_get_user_posts($forumid, $userid) {
    global $CFG, $DB;

    $timedsql = "";
    $params = array($forumid, $userid);

    if (!empty($CFG->forum_enabletimedposts)) {
        $cm = get_coursemodule_from_instance('forum', $forumid);
        if (!has_capability('mod/forum:viewhiddentimedposts' , get_context_instance(CONTEXT_MODULE, $cm->id))) {
            $now = time();
            $timedsql = "AND (d.timestart < ? AND (d.timeend = 0 OR d.timeend > ?))";
            $params[] = $now;
            $params[] = $now;
        }
    }

    return $DB->get_records_sql("SELECT p.*, d.forum, u.firstname, u.lastname, u.email, u.picture, u.imagealt
                              FROM {forum} f
                                   JOIN {forum_discussions} d ON d.forum = f.id
                                   JOIN {forum_posts} p       ON p.discussion = d.id
                                   JOIN {user} u              ON u.id = p.userid
                             WHERE f.id = ?
                                   AND p.userid = ?
                                   $timedsql
                          ORDER BY p.modified ASC", $params);
}

/**
 * Get all the discussions user participated in
 *
 * @global object
 * @global object
 * @uses CONTEXT_MODULE
 * @param int $forumid
 * @param int $userid
 * @return array Array or false
 */
function forum_get_user_involved_discussions($forumid, $userid) {
    global $CFG, $DB;

    $timedsql = "";
    $params = array($forumid, $userid);
    if (!empty($CFG->forum_enabletimedposts)) {
        $cm = get_coursemodule_from_instance('forum', $forumid);
        if (!has_capability('mod/forum:viewhiddentimedposts' , get_context_instance(CONTEXT_MODULE, $cm->id))) {
            $now = time();
            $timedsql = "AND (d.timestart < ? AND (d.timeend = 0 OR d.timeend > ?))";
            $params[] = $now;
            $params[] = $now;
        }
    }

    return $DB->get_records_sql("SELECT DISTINCT d.*
                              FROM {forum} f
                                   JOIN {forum_discussions} d ON d.forum = f.id
                                   JOIN {forum_posts} p       ON p.discussion = d.id
                             WHERE f.id = ?
                                   AND p.userid = ?
                                   $timedsql", $params);
}

/**
 * Get all the posts for a user in a forum suitable for forum_print_post
 *
 * @global object
 * @global object
 * @param int $forumid
 * @param int $userid
 * @return array of counts or false
 */
function forum_count_user_posts($forumid, $userid) {
    global $CFG, $DB;

    $timedsql = "";
    $params = array($forumid, $userid);
    if (!empty($CFG->forum_enabletimedposts)) {
        $cm = get_coursemodule_from_instance('forum', $forumid);
        if (!has_capability('mod/forum:viewhiddentimedposts' , get_context_instance(CONTEXT_MODULE, $cm->id))) {
            $now = time();
            $timedsql = "AND (d.timestart < ? AND (d.timeend = 0 OR d.timeend > ?))";
            $params[] = $now;
            $params[] = $now;
        }
    }

    return $DB->get_record_sql("SELECT COUNT(p.id) AS postcount, MAX(p.modified) AS lastpost
                             FROM {forum} f
                                  JOIN {forum_discussions} d ON d.forum = f.id
                                  JOIN {forum_posts} p       ON p.discussion = d.id
                                  JOIN {user} u              ON u.id = p.userid
                            WHERE f.id = ?
                                  AND p.userid = ?
                                  $timedsql", $params);
}

/**
 * Given a log entry, return the forum post details for it.
 *
 * @global object
 * @global object
 * @param object $log
 * @return array|null
 */
function forum_get_post_from_log($log) {
    global $CFG, $DB;

    if ($log->action == "add post") {

        return $DB->get_record_sql("SELECT p.*, f.type AS forumtype, d.forum, d.groupid,
                                           u.firstname, u.lastname, u.email, u.picture
                                 FROM {forum_discussions} d,
                                      {forum_posts} p,
                                      {forum} f,
                                      {user} u
                                WHERE p.id = ?
                                  AND d.id = p.discussion
                                  AND p.userid = u.id
                                  AND u.deleted <> '1'
                                  AND f.id = d.forum", array($log->info));


    } else if ($log->action == "add discussion") {

        return $DB->get_record_sql("SELECT p.*, f.type AS forumtype, d.forum, d.groupid,
                                           u.firstname, u.lastname, u.email, u.picture
                                 FROM {forum_discussions} d,
                                      {forum_posts} p,
                                      {forum} f,
                                      {user} u
                                WHERE d.id = ?
                                  AND d.firstpost = p.id
                                  AND p.userid = u.id
                                  AND u.deleted <> '1'
                                  AND f.id = d.forum", array($log->info));
    }
    return NULL;
}

/**
 * Given a discussion id, return the first post from the discussion
 *
 * @global object
 * @global object
 * @param int $dicsussionid
 * @return array
 */
function forum_get_firstpost_from_discussion($discussionid) {
    global $CFG, $DB;

    return $DB->get_record_sql("SELECT p.*
                             FROM {forum_discussions} d,
                                  {forum_posts} p
                            WHERE d.id = ?
                              AND d.firstpost = p.id ", array($discussionid));
}

/**
 * Returns an array of counts of replies to each discussion
 *
 * @global object
 * @global object
 * @param int $forumid
 * @param string $forumsort
 * @param int $limit
 * @param int $page
 * @param int $perpage
 * @return array
 */
function forum_count_discussion_replies($forumid, $forumsort="", $limit=-1, $page=-1, $perpage=0) {
    global $CFG, $DB;

    if ($limit > 0) {
        $limitfrom = 0;
        $limitnum  = $limit;
    } else if ($page != -1) {
        $limitfrom = $page*$perpage;
        $limitnum  = $perpage;
    } else {
        $limitfrom = 0;
        $limitnum  = 0;
    }

    if ($forumsort == "") {
        $orderby = "";
        $groupby = "";

    } else {
        $orderby = "ORDER BY $forumsort";
        $groupby = ", ".strtolower($forumsort);
        $groupby = str_replace('desc', '', $groupby);
        $groupby = str_replace('asc', '', $groupby);
    }

    if (($limitfrom == 0 and $limitnum == 0) or $forumsort == "") {
        $sql = "SELECT p.discussion, COUNT(p.id) AS replies, MAX(p.id) AS lastpostid
                  FROM {forum_posts} p
                       JOIN {forum_discussions} d ON p.discussion = d.id
                 WHERE p.parent > 0 AND d.forum = ?
              GROUP BY p.discussion";
        return $DB->get_records_sql($sql, array($forumid));

    } else {
        $sql = "SELECT p.discussion, (COUNT(p.id) - 1) AS replies, MAX(p.id) AS lastpostid
                  FROM {forum_posts} p
                       JOIN {forum_discussions} d ON p.discussion = d.id
                 WHERE d.forum = ?
              GROUP BY p.discussion $groupby
              $orderby";
        return $DB->get_records_sql("SELECT * FROM ($sql) sq", array($forumid), $limitfrom, $limitnum);
    }
}

/**
 * @global object
 * @global object
 * @global object
 * @staticvar array $cache
 * @param object $forum
 * @param object $cm
 * @param object $course
 * @return mixed
 */
function forum_count_discussions($forum, $cm, $course) {
    global $CFG, $DB, $USER;

    static $cache = array();

    $now = round(time(), -2); // db cache friendliness

    $params = array($course->id);

    if (!isset($cache[$course->id])) {
        if (!empty($CFG->forum_enabletimedposts)) {
            $timedsql = "AND d.timestart < ? AND (d.timeend = 0 OR d.timeend > ?)";
            $params[] = $now;
            $params[] = $now;
        } else {
            $timedsql = "";
        }

        $sql = "SELECT f.id, COUNT(d.id) as dcount
                  FROM {forum} f
                       JOIN {forum_discussions} d ON d.forum = f.id
                 WHERE f.course = ?
                       $timedsql
              GROUP BY f.id";

        if ($counts = $DB->get_records_sql($sql, $params)) {
            foreach ($counts as $count) {
                $counts[$count->id] = $count->dcount;
            }
            $cache[$course->id] = $counts;
        } else {
            $cache[$course->id] = array();
        }
    }

    if (empty($cache[$course->id][$forum->id])) {
        return 0;
    }

    $groupmode = groups_get_activity_groupmode($cm, $course);

    if ($groupmode != SEPARATEGROUPS) {
        return $cache[$course->id][$forum->id];
    }

    if (has_capability('moodle/site:accessallgroups', get_context_instance(CONTEXT_MODULE, $cm->id))) {
        return $cache[$course->id][$forum->id];
    }

    require_once($CFG->dirroot.'/course/lib.php');

    $modinfo =& get_fast_modinfo($course);
    if (is_null($modinfo->groups)) {
        $modinfo->groups = groups_get_user_groups($course->id, $USER->id);
    }

    if (array_key_exists($cm->groupingid, $modinfo->groups)) {
        $mygroups = $modinfo->groups[$cm->groupingid];
    } else {
        $mygroups = false; // Will be set below
    }

    // add all groups posts
    if (empty($mygroups)) {
        $mygroups = array(-1=>-1);
    } else {
        $mygroups[-1] = -1;
    }

    list($mygroups_sql, $params) = $DB->get_in_or_equal($mygroups);
    $params[] = $forum->id;

    if (!empty($CFG->forum_enabletimedposts)) {
        $timedsql = "AND d.timestart < $now AND (d.timeend = 0 OR d.timeend > $now)";
        $params[] = $now;
        $params[] = $now;
    } else {
        $timedsql = "";
    }

    $sql = "SELECT COUNT(d.id)
              FROM {forum_discussions} d
             WHERE d.groupid $mygroups_sql AND d.forum = ?
                   $timedsql";

    return $DB->get_field_sql($sql, $params);
}

/**
 * How many posts by other users are unrated by a given user in the given discussion?
 *
 * TODO: Is this function still used anywhere?
 *
 * @param int $discussionid
 * @param int $userid
 * @return mixed
 */
function forum_count_unrated_posts($discussionid, $userid) {
    global $CFG, $DB;

    $sql = "SELECT COUNT(*) as num
              FROM {forum_posts}
             WHERE parent > 0
               AND discussion = :discussionid
               AND userid <> :userid";
    $params = array('discussionid' => $discussionid, 'userid' => $userid);
    $posts = $DB->get_record_sql($sql, $params);
    if ($posts) {
        $sql = "SELECT count(*) as num
                  FROM {forum_posts} p,
                       {rating} r
                 WHERE p.discussion = :discussionid AND
                       p.id = r.itemid AND
                       r.userid = userid AND
                       r.component = 'mod_forum' AND
                       r.ratingarea = 'post'";
        $rated = $DB->get_record_sql($sql, $params);
        if ($rated) {
            if ($posts->num > $rated->num) {
                return $posts->num - $rated->num;
            } else {
                return 0;    // Just in case there was a counting error
            }
        } else {
            return $posts->num;
        }
    } else {
        return 0;
    }
}

/**
 * Get all discussions in a forum
 *
 * @global object
 * @global object
 * @global object
 * @uses CONTEXT_MODULE
 * @uses VISIBLEGROUPS
 * @param object $cm
 * @param string $forumsort
 * @param bool $fullpost
 * @param int $unused
 * @param int $limit
 * @param bool $userlastmodified
 * @param int $page
 * @param int $perpage
 * @return array
 */
function forum_get_discussions($cm, $forumsort="d.timemodified DESC", $fullpost=true, $unused=-1, $limit=-1, $userlastmodified=false, $page=-1, $perpage=0) {
    global $CFG, $DB, $USER;

    $timelimit = '';

    $now = round(time(), -2);
    $params = array($cm->instance);

    $modcontext = get_context_instance(CONTEXT_MODULE, $cm->id);

    if (!has_capability('mod/forum:viewdiscussion', $modcontext)) { /// User must have perms to view discussions
        return array();
    }

    if (!empty($CFG->forum_enabletimedposts)) { /// Users must fulfill timed posts

        if (!has_capability('mod/forum:viewhiddentimedposts', $modcontext)) {
            $timelimit = " AND ((d.timestart <= ? AND (d.timeend = 0 OR d.timeend > ?))";
            $params[] = $now;
            $params[] = $now;
            if (isloggedin()) {
                $timelimit .= " OR d.userid = ?";
                $params[] = $USER->id;
            }
            $timelimit .= ")";
        }
    }

    if ($limit > 0) {
        $limitfrom = 0;
        $limitnum  = $limit;
    } else if ($page != -1) {
        $limitfrom = $page*$perpage;
        $limitnum  = $perpage;
    } else {
        $limitfrom = 0;
        $limitnum  = 0;
    }

    $groupmode    = groups_get_activity_groupmode($cm);
    $currentgroup = groups_get_activity_group($cm);

    if ($groupmode) {
        if (empty($modcontext)) {
            $modcontext = get_context_instance(CONTEXT_MODULE, $cm->id);
        }

        if ($groupmode == VISIBLEGROUPS or has_capability('moodle/site:accessallgroups', $modcontext)) {
            if ($currentgroup) {
                $groupselect = "AND (d.groupid = ? OR d.groupid = -1)";
                $params[] = $currentgroup;
            } else {
                $groupselect = "";
            }

        } else {
            //seprate groups without access all
            if ($currentgroup) {
                $groupselect = "AND (d.groupid = ? OR d.groupid = -1)";
                $params[] = $currentgroup;
            } else {
                $groupselect = "AND d.groupid = -1";
            }
        }
    } else {
        $groupselect = "";
    }


    if (empty($forumsort)) {
        $forumsort = "d.timemodified DESC";
    }
    if (empty($fullpost)) {
        $postdata = "p.id,p.subject,p.modified,p.discussion,p.userid";
    } else {
        $postdata = "p.*";
    }

    if (empty($userlastmodified)) {  // We don't need to know this
        $umfields = "";
        $umtable  = "";
    } else {
        $umfields = ", um.firstname AS umfirstname, um.lastname AS umlastname";
        $umtable  = " LEFT JOIN {user} um ON (d.usermodified = um.id)";
    }

    $sql = "SELECT $postdata, d.name, d.timemodified, d.usermodified, d.groupid, d.timestart, d.timeend,
                   u.firstname, u.lastname, u.email, u.picture, u.imagealt $umfields
              FROM {forum_discussions} d
                   JOIN {forum_posts} p ON p.discussion = d.id
                   JOIN {user} u ON p.userid = u.id
                   $umtable
             WHERE d.forum = ? AND p.parent = 0
                   $timelimit $groupselect
          ORDER BY $forumsort";
    return $DB->get_records_sql($sql, $params, $limitfrom, $limitnum);
}

/**
 *
 * @global object
 * @global object
 * @global object
 * @uses CONTEXT_MODULE
 * @uses VISIBLEGROUPS
 * @param object $cm
 * @return array
 */
function forum_get_discussions_unread($cm) {
    global $CFG, $DB, $USER;

    $now = round(time(), -2);
    $cutoffdate = $now - ($CFG->forum_oldpostdays*24*60*60);

    $params = array();
    $groupmode    = groups_get_activity_groupmode($cm);
    $currentgroup = groups_get_activity_group($cm);

    if ($groupmode) {
        $modcontext = get_context_instance(CONTEXT_MODULE, $cm->id);

        if ($groupmode == VISIBLEGROUPS or has_capability('moodle/site:accessallgroups', $modcontext)) {
            if ($currentgroup) {
                $groupselect = "AND (d.groupid = :currentgroup OR d.groupid = -1)";
                $params['currentgroup'] = $currentgroup;
            } else {
                $groupselect = "";
            }

        } else {
            //separate groups without access all
            if ($currentgroup) {
                $groupselect = "AND (d.groupid = :currentgroup OR d.groupid = -1)";
                $params['currentgroup'] = $currentgroup;
            } else {
                $groupselect = "AND d.groupid = -1";
            }
        }
    } else {
        $groupselect = "";
    }

    if (!empty($CFG->forum_enabletimedposts)) {
        $timedsql = "AND d.timestart < :now1 AND (d.timeend = 0 OR d.timeend > :now2)";
        $params['now1'] = $now;
        $params['now2'] = $now;
    } else {
        $timedsql = "";
    }

    $sql = "SELECT d.id, COUNT(p.id) AS unread
              FROM {forum_discussions} d
                   JOIN {forum_posts} p     ON p.discussion = d.id
                   LEFT JOIN {forum_read} r ON (r.postid = p.id AND r.userid = $USER->id)
             WHERE d.forum = {$cm->instance}
                   AND p.modified >= :cutoffdate AND r.id is NULL
                   $groupselect
                   $timedsql
          GROUP BY d.id";
    $params['cutoffdate'] = $cutoffdate;

    if ($unreads = $DB->get_records_sql($sql, $params)) {
        foreach ($unreads as $unread) {
            $unreads[$unread->id] = $unread->unread;
        }
        return $unreads;
    } else {
        return array();
    }
}

/**
 * @global object
 * @global object
 * @global object
 * @uses CONEXT_MODULE
 * @uses VISIBLEGROUPS
 * @param object $cm
 * @return array
 */
function forum_get_discussions_count($cm) {
    global $CFG, $DB, $USER;

    $now = round(time(), -2);
    $params = array($cm->instance);
    $groupmode    = groups_get_activity_groupmode($cm);
    $currentgroup = groups_get_activity_group($cm);

    if ($groupmode) {
        $modcontext = get_context_instance(CONTEXT_MODULE, $cm->id);

        if ($groupmode == VISIBLEGROUPS or has_capability('moodle/site:accessallgroups', $modcontext)) {
            if ($currentgroup) {
                $groupselect = "AND (d.groupid = ? OR d.groupid = -1)";
                $params[] = $currentgroup;
            } else {
                $groupselect = "";
            }

        } else {
            //seprate groups without access all
            if ($currentgroup) {
                $groupselect = "AND (d.groupid = ? OR d.groupid = -1)";
                $params[] = $currentgroup;
            } else {
                $groupselect = "AND d.groupid = -1";
            }
        }
    } else {
        $groupselect = "";
    }

    $cutoffdate = $now - ($CFG->forum_oldpostdays*24*60*60);

    $timelimit = "";

    if (!empty($CFG->forum_enabletimedposts)) {

        $modcontext = get_context_instance(CONTEXT_MODULE, $cm->id);

        if (!has_capability('mod/forum:viewhiddentimedposts', $modcontext)) {
            $timelimit = " AND ((d.timestart <= ? AND (d.timeend = 0 OR d.timeend > ?))";
            $params[] = $now;
            $params[] = $now;
            if (isloggedin()) {
                $timelimit .= " OR d.userid = ?";
                $params[] = $USER->id;
            }
            $timelimit .= ")";
        }
    }

    $sql = "SELECT COUNT(d.id)
              FROM {forum_discussions} d
                   JOIN {forum_posts} p ON p.discussion = d.id
             WHERE d.forum = ? AND p.parent = 0
                   $groupselect $timelimit";

    return $DB->get_field_sql($sql, $params);
}


/**
 * Get all discussions started by a particular user in a course (or group)
 * This function no longer used ...
 *
 * @todo Remove this function if no longer used
 * @global object
 * @global object
 * @param int $courseid
 * @param int $userid
 * @param int $groupid
 * @return array
 */
function forum_get_user_discussions($courseid, $userid, $groupid=0) {
    global $CFG, $DB;
    $params = array($courseid, $userid);
    if ($groupid) {
        $groupselect = " AND d.groupid = ? ";
        $params[] = $groupid;
    } else  {
        $groupselect = "";
    }

    return $DB->get_records_sql("SELECT p.*, d.groupid, u.firstname, u.lastname, u.email, u.picture, u.imagealt,
                                   f.type as forumtype, f.name as forumname, f.id as forumid
                              FROM {forum_discussions} d,
                                   {forum_posts} p,
                                   {user} u,
                                   {forum} f
                             WHERE d.course = ?
                               AND p.discussion = d.id
                               AND p.parent = 0
                               AND p.userid = u.id
                               AND u.id = ?
                               AND d.forum = f.id $groupselect
                          ORDER BY p.created DESC", $params);
}

/**
 * Get the list of potential subscribers to a forum.
 *
 * @param object $forumcontext the forum context.
 * @param integer $groupid the id of a group, or 0 for all groups.
 * @param string $fields the list of fields to return for each user. As for get_users_by_capability.
 * @param string $sort sort order. As for get_users_by_capability.
 * @return array list of users.
 */
function forum_get_potential_subscribers($forumcontext, $groupid, $fields, $sort) {
    global $DB;

    // only active enrolled users or everybody on the frontpage with this capability
    list($esql, $params) = get_enrolled_sql($forumcontext, 'mod/forum:initialsubscriptions', $groupid, true);

    $sql = "SELECT $fields
              FROM {user} u
              JOIN ($esql) je ON je.id = u.id";
    if ($sort) {
        $sql = "$sql ORDER BY $sort";
    } else {
        $sql = "$sql ORDER BY u.lastname ASC, u.firstname ASC";
    }

    return $DB->get_records_sql($sql, $params);
}

/**
 * Returns list of user objects that are subscribed to this forum
 *
 * @global object
 * @global object
 * @param object $course the course
 * @param forum $forum the forum
 * @param integer $groupid group id, or 0 for all.
 * @param object $context the forum context, to save re-fetching it where possible.
 * @param string $fields requested user fields (with "u." table prefix)
 * @return array list of users.
 */
function forum_subscribed_users($course, $forum, $groupid=0, $context = null, $fields = null) {
    global $CFG, $DB;

    if (empty($fields)) {
        $fields ="u.id,
                  u.username,
                  u.firstname,
                  u.lastname,
                  u.maildisplay,
                  u.mailformat,
                  u.maildigest,
                  u.imagealt,
                  u.email,
                  u.city,
                  u.country,
                  u.lastaccess,
                  u.lastlogin,
                  u.picture,
                  u.timezone,
                  u.theme,
                  u.lang,
                  u.trackforums,
                  u.mnethostid";
    }

    if (empty($context)) {
        $cm = get_coursemodule_from_instance('forum', $forum->id, $course->id);
        $context = get_context_instance(CONTEXT_MODULE, $cm->id);
    }

    if (forum_is_forcesubscribed($forum)) {
        $results = forum_get_potential_subscribers($context, $groupid, $fields, "u.email ASC");

    } else {
        // only active enrolled users or everybody on the frontpage
        list($esql, $params) = get_enrolled_sql($context, '', $groupid, true);
        $params['forumid'] = $forum->id;
        $results = $DB->get_records_sql("SELECT $fields
                                           FROM {user} u
                                           JOIN ($esql) je ON je.id = u.id
                                           JOIN {forum_subscriptions} s ON s.userid = u.id
                                          WHERE s.forum = :forumid
                                       ORDER BY u.email ASC", $params);
    }

    // Guest user should never be subscribed to a forum.
    unset($results[$CFG->siteguest]);

    return $results;
}



// OTHER FUNCTIONS ///////////////////////////////////////////////////////////


/**
 * @global object
 * @global object
 * @param int $courseid
 * @param string $type
 */
function forum_get_course_forum($courseid, $type) {
// How to set up special 1-per-course forums
    global $CFG, $DB, $OUTPUT;

    if ($forums = $DB->get_records_select("forum", "course = ? AND type = ?", array($courseid, $type), "id ASC")) {
        // There should always only be ONE, but with the right combination of
        // errors there might be more.  In this case, just return the oldest one (lowest ID).
        foreach ($forums as $forum) {
            return $forum;   // ie the first one
        }
    }

    // Doesn't exist, so create one now.
    $forum->course = $courseid;
    $forum->type = "$type";
    switch ($forum->type) {
        case "news":
            $forum->name  = get_string("namenews", "forum");
            $forum->intro = get_string("intronews", "forum");
            $forum->forcesubscribe = FORUM_FORCESUBSCRIBE;
            $forum->assessed = 0;
            if ($courseid == SITEID) {
                $forum->name  = get_string("sitenews");
                $forum->forcesubscribe = 0;
            }
            break;
        case "social":
            $forum->name  = get_string("namesocial", "forum");
            $forum->intro = get_string("introsocial", "forum");
            $forum->assessed = 0;
            $forum->forcesubscribe = 0;
            break;
        case "blog":
            $forum->name = get_string('blogforum', 'forum');
            $forum->intro = get_string('introblog', 'forum');
            $forum->assessed = 0;
            $forum->forcesubscribe = 0;
            break;
        default:
            echo $OUTPUT->notification("That forum type doesn't exist!");
            return false;
            break;
    }

    $forum->timemodified = time();
    $forum->id = $DB->insert_record("forum", $forum);

    if (! $module = $DB->get_record("modules", array("name" => "forum"))) {
        echo $OUTPUT->notification("Could not find forum module!!");
        return false;
    }
    $mod = new stdClass();
    $mod->course = $courseid;
    $mod->module = $module->id;
    $mod->instance = $forum->id;
    $mod->section = 0;
    if (! $mod->coursemodule = add_course_module($mod) ) {   // assumes course/lib.php is loaded
        echo $OUTPUT->notification("Could not add a new course module to the course '" . $courseid . "'");
        return false;
    }
    if (! $sectionid = add_mod_to_section($mod) ) {   // assumes course/lib.php is loaded
        echo $OUTPUT->notification("Could not add the new course module to that section");
        return false;
    }
    $DB->set_field("course_modules", "section", $sectionid, array("id" => $mod->coursemodule));

    include_once("$CFG->dirroot/course/lib.php");
    rebuild_course_cache($courseid);

    return $DB->get_record("forum", array("id" => "$forum->id"));
}


/**
 * Given the data about a posting, builds up the HTML to display it and
 * returns the HTML in a string.  This is designed for sending via HTML email.
 *
 * @global object
 * @param object $course
 * @param object $cm
 * @param object $forum
 * @param object $discussion
 * @param object $post
 * @param object $userform
 * @param object $userto
 * @param bool $ownpost
 * @param bool $reply
 * @param bool $link
 * @param bool $rate
 * @param string $footer
 * @return string
 */
function forum_make_mail_post($course, $cm, $forum, $discussion, $post, $userfrom, $userto,
                              $ownpost=false, $reply=false, $link=false, $rate=false, $footer="") {

    global $CFG, $OUTPUT;

    $modcontext = get_context_instance(CONTEXT_MODULE, $cm->id);

    if (!isset($userto->viewfullnames[$forum->id])) {
        $viewfullnames = has_capability('moodle/site:viewfullnames', $modcontext, $userto->id);
    } else {
        $viewfullnames = $userto->viewfullnames[$forum->id];
    }

    // add absolute file links
    $post->message = file_rewrite_pluginfile_urls($post->message, 'pluginfile.php', $modcontext->id, 'mod_forum', 'post', $post->id);

    // format the post body
    $options = new stdClass();
    $options->para = true;
    $formattedtext = format_text($post->message, $post->messageformat, $options, $course->id);

    $output = '<table border="0" cellpadding="3" cellspacing="0" class="forumpost">';

    $output .= '<tr class="header"><td width="35" valign="top" class="picture left">';
    $output .= $OUTPUT->user_picture($userfrom, array('courseid'=>$course->id));
    $output .= '</td>';

    if ($post->parent) {
        $output .= '<td class="topic">';
    } else {
        $output .= '<td class="topic starter">';
    }
    $output .= '<div class="subject">'.format_string($post->subject).'</div>';

    $fullname = fullname($userfrom, $viewfullnames);
    $by = new stdClass();
    $by->name = '<a href="'.$CFG->wwwroot.'/user/view.php?id='.$userfrom->id.'&amp;course='.$course->id.'">'.$fullname.'</a>';
    $by->date = userdate($post->modified, '', $userto->timezone);
    $output .= '<div class="author">'.get_string('bynameondate', 'forum', $by).'</div>';

    $output .= '</td></tr>';

    $output .= '<tr><td class="left side" valign="top">';

    if (isset($userfrom->groups)) {
        $groups = $userfrom->groups[$forum->id];
    } else {
        $groups = groups_get_all_groups($course->id, $userfrom->id, $cm->groupingid);
    }

    if ($groups) {
        $output .= print_group_picture($groups, $course->id, false, true, true);
    } else {
        $output .= '&nbsp;';
    }

    $output .= '</td><td class="content">';

    $attachments = forum_print_attachments($post, $cm, 'html');
    if ($attachments !== '') {
        $output .= '<div class="attachments">';
        $output .= $attachments;
        $output .= '</div>';
    }

    $output .= $formattedtext;

// Commands
    $commands = array();

    if ($post->parent) {
        $commands[] = '<a target="_blank" href="'.$CFG->wwwroot.'/mod/forum/discuss.php?d='.
                      $post->discussion.'&amp;parent='.$post->parent.'">'.get_string('parent', 'forum').'</a>';
    }

    if ($reply) {
        $commands[] = '<a target="_blank" href="'.$CFG->wwwroot.'/mod/forum/post.php?reply='.$post->id.'">'.
                      get_string('reply', 'forum').'</a>';
    }

    $output .= '<div class="commands">';
    $output .= implode(' | ', $commands);
    $output .= '</div>';

// Context link to post if required
    if ($link) {
        $output .= '<div class="link">';
        $output .= '<a target="_blank" href="'.$CFG->wwwroot.'/mod/forum/discuss.php?d='.$post->discussion.'#p'.$post->id.'">'.
                     get_string('postincontext', 'forum').'</a>';
        $output .= '</div>';
    }

    if ($footer) {
        $output .= '<div class="footer">'.$footer.'</div>';
    }
    $output .= '</td></tr></table>'."\n\n";

    return $output;
}

/**
 * Print a forum post
 *
 * @global object
 * @global object
 * @uses FORUM_MODE_THREADED
 * @uses PORTFOLIO_FORMAT_PLAINHTML
 * @uses PORTFOLIO_FORMAT_FILE
 * @uses PORTFOLIO_FORMAT_RICHHTML
 * @uses PORTFOLIO_ADD_TEXT_LINK
 * @uses CONTEXT_MODULE
 * @param object $post The post to print.
 * @param object $discussion
 * @param object $forum
 * @param object $cm
 * @param object $course
 * @param boolean $ownpost Whether this post belongs to the current user.
 * @param boolean $reply Whether to print a 'reply' link at the bottom of the message.
 * @param boolean $link Just print a shortened version of the post as a link to the full post.
 * @param string $footer Extra stuff to print after the message.
 * @param string $highlight Space-separated list of terms to highlight.
 * @param int $post_read true, false or -99. If we already know whether this user
 *          has read this post, pass that in, otherwise, pass in -99, and this
 *          function will work it out.
 * @param boolean $dummyifcantsee When forum_user_can_see_post says that
 *          the current user can't see this post, if this argument is true
 *          (the default) then print a dummy 'you can't see this post' post.
 *          If false, don't output anything at all.
 * @param bool|null $istracked
 * @return void
 */
function forum_print_post($post, $discussion, $forum, &$cm, $course, $ownpost=false, $reply=false, $link=false,
                          $footer="", $highlight="", $postisread=null, $dummyifcantsee=true, $istracked=null, $return=false) {
    global $USER, $CFG, $OUTPUT;

    require_once($CFG->libdir . '/filelib.php');

    // String cache
    static $str;

    $modcontext = get_context_instance(CONTEXT_MODULE, $cm->id);

    $post->course = $course->id;
    $post->forum  = $forum->id;
    $post->message = file_rewrite_pluginfile_urls($post->message, 'pluginfile.php', $modcontext->id, 'mod_forum', 'post', $post->id);

    // caching
    if (!isset($cm->cache)) {
        $cm->cache = new stdClass;
    }

    if (!isset($cm->cache->caps)) {
        $cm->cache->caps = array();
        $cm->cache->caps['mod/forum:viewdiscussion']   = has_capability('mod/forum:viewdiscussion', $modcontext);
        $cm->cache->caps['moodle/site:viewfullnames']  = has_capability('moodle/site:viewfullnames', $modcontext);
        $cm->cache->caps['mod/forum:editanypost']      = has_capability('mod/forum:editanypost', $modcontext);
        $cm->cache->caps['mod/forum:splitdiscussions'] = has_capability('mod/forum:splitdiscussions', $modcontext);
        $cm->cache->caps['mod/forum:deleteownpost']    = has_capability('mod/forum:deleteownpost', $modcontext);
        $cm->cache->caps['mod/forum:deleteanypost']    = has_capability('mod/forum:deleteanypost', $modcontext);
        $cm->cache->caps['mod/forum:viewanyrating']    = has_capability('mod/forum:viewanyrating', $modcontext);
        $cm->cache->caps['mod/forum:exportpost']       = has_capability('mod/forum:exportpost', $modcontext);
        $cm->cache->caps['mod/forum:exportownpost']    = has_capability('mod/forum:exportownpost', $modcontext);
    }

    if (!isset($cm->uservisible)) {
        $cm->uservisible = coursemodule_visible_for_user($cm);
    }

    if ($istracked && is_null($postisread)) {
        $postisread = forum_tp_is_post_read($USER->id, $post);
    }

    if (!forum_user_can_see_post($forum, $discussion, $post, NULL, $cm)) {
        $output = '';
        if (!$dummyifcantsee) {
            if ($return) {
                return $output;
            }
            echo $output;
            return;
        }
        $output .= html_writer::tag('a', '', array('id'=>'p'.$post->id));
        $output .= html_writer::start_tag('div', array('class'=>'forumpost clearfix'));
        $output .= html_writer::start_tag('div', array('class'=>'row header'));
        $output .= html_writer::tag('div', '', array('class'=>'left picture')); // Picture
        if ($post->parent) {
            $output .= html_writer::start_tag('div', array('class'=>'topic'));
        } else {
            $output .= html_writer::start_tag('div', array('class'=>'topic starter'));
        }
        $output .= html_writer::tag('div', get_string('forumsubjecthidden','forum'), array('class'=>'subject')); // Subject
        $output .= html_writer::tag('div', get_string('forumauthorhidden','forum'), array('class'=>'author')); // author
        $output .= html_writer::end_tag('div');
        $output .= html_writer::end_tag('div'); // row
        $output .= html_writer::start_tag('div', array('class'=>'row'));
        $output .= html_writer::tag('div', '&nbsp;', array('class'=>'left side')); // Groups
        $output .= html_writer::tag('div', get_string('forumbodyhidden','forum'), array('class'=>'content')); // Content
        $output .= html_writer::end_tag('div'); // row
        $output .= html_writer::end_tag('div'); // forumpost

        if ($return) {
            return $output;
        }
        echo $output;
        return;
    }

    if (empty($str)) {
        $str = new stdClass;
        $str->edit         = get_string('edit', 'forum');
        $str->delete       = get_string('delete', 'forum');
        $str->reply        = get_string('reply', 'forum');
        $str->parent       = get_string('parent', 'forum');
        $str->pruneheading = get_string('pruneheading', 'forum');
        $str->prune        = get_string('prune', 'forum');
        $str->displaymode     = get_user_preferences('forum_displaymode', $CFG->forum_displaymode);
        $str->markread     = get_string('markread', 'forum');
        $str->markunread   = get_string('markunread', 'forum');
    }

    $discussionlink = new moodle_url('/mod/forum/discuss.php', array('d'=>$post->discussion));

    // Build an object that represents the posting user
    $postuser = new stdClass;
    $postuser->id        = $post->userid;
    $postuser->firstname = $post->firstname;
    $postuser->lastname  = $post->lastname;
    $postuser->imagealt  = $post->imagealt;
    $postuser->picture   = $post->picture;
    $postuser->email     = $post->email;
    // Some handy things for later on
    $postuser->fullname    = fullname($postuser, $cm->cache->caps['moodle/site:viewfullnames']);
    $postuser->profilelink = new moodle_url('/user/view.php', array('id'=>$post->userid, 'course'=>$course->id));

    // Prepare the groups the posting user belongs to
    if (isset($cm->cache->usersgroups)) {
        $groups = array();
        if (isset($cm->cache->usersgroups[$post->userid])) {
            foreach ($cm->cache->usersgroups[$post->userid] as $gid) {
                $groups[$gid] = $cm->cache->groups[$gid];
            }
        }
    } else {
        $groups = groups_get_all_groups($course->id, $post->userid, $cm->groupingid);
    }

    // Prepare the attachements for the post, files then images
    list($attachments, $attachedimages) = forum_print_attachments($post, $cm, 'separateimages');

    // Determine if we need to shorten this post
    $shortenpost = ($link && (strlen(strip_tags($post->message)) > $CFG->forum_longpost));


    // Prepare an array of commands
    $commands = array();

    // SPECIAL CASE: The front page can display a news item post to non-logged in users.
    // Don't display the mark read / unread controls in this case.
    if ($istracked && $CFG->forum_usermarksread && isloggedin()) {
        $url = new moodle_url($discussionlink, array('postid'=>$post->id, 'mark'=>'unread'));
        $text = $str->markunread;
        if (!$postisread) {
            $url->param('mark', 'read');
            $text = $str->markread;
        }
        if ($str->displaymode == FORUM_MODE_THREADED) {
            $url->param('parent', $post->parent);
        } else {
            $url->set_anchor('p'.$post->id);
        }
        $commands[] = array('url'=>$url, 'text'=>$text);
    }

    // Zoom in to the parent specifically
    if ($post->parent) {
        $url = new moodle_url($discussionlink);
        if ($str->displaymode == FORUM_MODE_THREADED) {
            $url->param('parent', $post->parent);
        } else {
            $url->set_anchor('p'.$post->parent);
        }
        $commands[] = array('url'=>$url, 'text'=>$str->parent);
    }

    // Hack for allow to edit news posts those are not displayed yet until they are displayed
    $age = time() - $post->created;
    if (!$post->parent && $forum->type == 'news' && $discussion->timestart > time()) {
        $age = 0;
    }
    if (($ownpost && $age < $CFG->maxeditingtime) || $cm->cache->caps['mod/forum:editanypost']) {
        $commands[] = array('url'=>new moodle_url('/mod/forum/post.php', array('edit'=>$post->id)), 'text'=>$str->edit);
    }

    if ($cm->cache->caps['mod/forum:splitdiscussions'] && $post->parent && $forum->type != 'single') {
        $commands[] = array('url'=>new moodle_url('/mod/forum/post.php', array('prune'=>$post->id)), 'text'=>$str->prune, 'title'=>$str->pruneheading);
    }

    if (($ownpost && $age < $CFG->maxeditingtime && $cm->cache->caps['mod/forum:deleteownpost']) || $cm->cache->caps['mod/forum:deleteanypost']) {
        $commands[] = array('url'=>new moodle_url('/mod/forum/post.php', array('delete'=>$post->id)), 'text'=>$str->delete);
    }

    if ($reply) {
        $commands[] = array('url'=>new moodle_url('/mod/forum/post.php', array('reply'=>$post->id)), 'text'=>$str->reply);
    }

    if ($cm->cache->caps['mod/forum:exportpost'] || ($ownpost && $cm->cache->caps['mod/forum:exportownpost'])) {
        $p = array('postid' => $post->id);
        require_once($CFG->libdir.'/portfoliolib.php');
        $button = new portfolio_add_button();
        $button->set_callback_options('forum_portfolio_caller', array('postid' => $post->id), '/mod/forum/locallib.php');
        if (empty($attachments)) {
            $button->set_formats(PORTFOLIO_FORMAT_PLAINHTML);
        } else {
            $button->set_formats(PORTFOLIO_FORMAT_RICHHTML);
        }

        $porfoliohtml = $button->to_html(PORTFOLIO_ADD_TEXT_LINK);
        if (!empty($porfoliohtml)) {
            $commands[] = $porfoliohtml;
        }
    }
    // Finished building commands


    // Begin output

    $output  = '';

    if ($istracked) {
        if ($postisread) {
            $forumpostclass = ' read';
        } else {
            $forumpostclass = ' unread';
            $output .= html_writer::tag('a', '', array('name'=>'unread'));
        }
    } else {
        // ignore trackign status if not tracked or tracked param missing
        $forumpostclass = '';
    }

    $topicclass = '';
    if (empty($post->parent)) {
        $topicclass = ' firstpost starter';
    }

    $output .= html_writer::tag('a', '', array('id'=>'p'.$post->id));
    $output .= html_writer::start_tag('div', array('class'=>'forumpost clearfix'.$forumpostclass.$topicclass));
    $output .= html_writer::start_tag('div', array('class'=>'row header clearfix'));
    $output .= html_writer::start_tag('div', array('class'=>'left picture'));
    $output .= $OUTPUT->user_picture($postuser, array('courseid'=>$course->id));
    $output .= html_writer::end_tag('div');


    $output .= html_writer::start_tag('div', array('class'=>'topic'.$topicclass));

    $postsubject = $post->subject;
    if (empty($post->subjectnoformat)) {
        $postsubject = format_string($postsubject);
    }
    $output .= html_writer::tag('div', $postsubject, array('class'=>'subject'));

    $by = new stdClass();
    $by->name = html_writer::link($postuser->profilelink, $postuser->fullname);
    $by->date = userdate($post->modified);
    $output .= html_writer::tag('div', get_string('bynameondate', 'forum', $by), array('class'=>'author'));

    $output .= html_writer::end_tag('div'); //topic
    $output .= html_writer::end_tag('div'); //row

    $output .= html_writer::start_tag('div', array('class'=>'row maincontent clearfix'));
    $output .= html_writer::start_tag('div', array('class'=>'left'));

    $groupoutput = '';
    if ($groups) {
        $groupoutput = print_group_picture($groups, $course->id, false, true, true);
    }
    if (empty($groupoutput)) {
        $groupoutput = '&nbsp;';
    }
    $output .= html_writer::tag('div', $groupoutput, array('class'=>'grouppictures'));

    $output .= html_writer::end_tag('div'); //left side
    $output .= html_writer::start_tag('div', array('class'=>'no-overflow'));
    $output .= html_writer::start_tag('div', array('class'=>'content'));
    if (!empty($attachments)) {
        $output .= html_writer::tag('div', $attachments, array('class'=>'attachments'));
    }

    $options = new stdClass;
    $options->para    = false;
    $options->trusted = $post->messagetrust;
    $options->context = $modcontext;
    if ($shortenpost) {
        // Prepare shortened version
        $postclass    = 'shortenedpost';
        $postcontent  = format_text(forum_shorten_post($post->message), $post->messageformat, $options, $course->id);
        $postcontent .= html_writer::link($discussionlink, get_string('readtherest', 'forum'));
        $postcontent .= html_writer::tag('span', '('.get_string('numwords', 'moodle', count_words(strip_tags($post->message))).')...', array('class'=>'post-word-count'));
    } else {
        // Prepare whole post
        $postclass    = 'fullpost';
        $postcontent  = format_text($post->message, $post->messageformat, $options, $course->id);
        if (!empty($highlight)) {
            $postcontent = highlight($highlight, $postcontent);
        }
        $postcontent .= html_writer::tag('div', $attachedimages, array('class'=>'attachedimages'));
    }
    // Output the post content
    $output .= html_writer::tag('div', $postcontent, array('class'=>'posting '.$postclass));
    $output .= html_writer::end_tag('div'); // Content
    $output .= html_writer::end_tag('div'); // Content mask
    $output .= html_writer::end_tag('div'); // Row

    $output .= html_writer::start_tag('div', array('class'=>'row side'));
    $output .= html_writer::tag('div','&nbsp;', array('class'=>'left'));
    $output .= html_writer::start_tag('div', array('class'=>'options clearfix'));

    // Output ratings
    if (!empty($post->rating)) {
        $output .= html_writer::tag('div', $OUTPUT->render($post->rating), array('class'=>'forum-post-rating'));
    }

    // Output the commands
    $commandhtml = array();
    foreach ($commands as $command) {
        if (is_array($command)) {
            $commandhtml[] = html_writer::link($command['url'], $command['text']);
        } else {
            $commandhtml[] = $command;
        }
    }
    $output .= html_writer::tag('div', implode(' | ', $commandhtml), array('class'=>'commands'));

    // Output link to post if required
    if ($link) {
        if ($post->replies == 1) {
            $replystring = get_string('repliesone', 'forum', $post->replies);
        } else {
            $replystring = get_string('repliesmany', 'forum', $post->replies);
        }

        $output .= html_writer::start_tag('div', array('class'=>'link'));
        $output .= html_writer::link($discussionlink, get_string('discussthistopic', 'forum'));
        $output .= '&nbsp;('.$replystring.')';
        $output .= html_writer::end_tag('div'); // link
    }

    // Output footer if required
    if ($footer) {
        $output .= html_writer::tag('div', $footer, array('class'=>'footer'));
    }

    // Close remaining open divs
    $output .= html_writer::end_tag('div'); // content
    $output .= html_writer::end_tag('div'); // row
    $output .= html_writer::end_tag('div'); // forumpost

    // Mark the forum post as read if required
    if ($istracked && !$CFG->forum_usermarksread && !$postisread) {
        forum_tp_mark_post_read($USER->id, $post, $forum->id);
    }

    if ($return) {
        return $output;
    }
    echo $output;
    return;
}

/**
 * Return rating related permissions
 *
 * @param string $options the context id
 * @return array an associative array of the user's rating permissions
 */
function forum_rating_permissions($contextid, $component, $ratingarea) {
    $context = get_context_instance_by_id($contextid, MUST_EXIST);
    if ($component != 'mod_forum' || $ratingarea != 'post') {
        // We don't know about this component/ratingarea so just return null to get the
        // default restrictive permissions.
        return null;
    }
    return array(
        'view'    => has_capability('mod/forum:viewrating', $context),
        'viewany' => has_capability('mod/forum:viewanyrating', $context),
        'viewall' => has_capability('mod/forum:viewallratings', $context),
        'rate'    => has_capability('mod/forum:rate', $context)
    );
}

/**
 * Validates a submitted rating
 * @param array $params submitted data
 *            context => object the context in which the rated items exists [required]
 *            component => The component for this module - should always be mod_forum [required]
 *            ratingarea => object the context in which the rated items exists [required]
 *            itemid => int the ID of the object being rated [required]
 *            scaleid => int the scale from which the user can select a rating. Used for bounds checking. [required]
 *            rating => int the submitted rating [required]
 *            rateduserid => int the id of the user whose items have been rated. NOT the user who submitted the ratings. 0 to update all. [required]
 *            aggregation => int the aggregation method to apply when calculating grades ie RATING_AGGREGATE_AVERAGE [required]
 * @return boolean true if the rating is valid. Will throw rating_exception if not
 */
function forum_rating_validate($params) {
    global $DB, $USER;

    // Check the component is mod_forum
    if ($params['component'] != 'mod_forum') {
        throw new rating_exception('invalidcomponent');
    }

    // Check the ratingarea is post (the only rating area in forum)
    if ($params['ratingarea'] != 'post') {
        throw new rating_exception('invalidratingarea');
    }

    // Check the rateduserid is not the current user .. you can't rate your own posts
    if ($params['rateduserid'] == $USER->id) {
        throw new rating_exception('nopermissiontorate');
    }

    // Fetch all the related records ... we need to do this anyway to call forum_user_can_see_post
    $post = $DB->get_record('forum_posts', array('id' => $params['itemid'], 'userid' => $params['rateduserid']), '*', MUST_EXIST);
    $discussion = $DB->get_record('forum_discussions', array('id' => $post->discussion), '*', MUST_EXIST);
    $forum = $DB->get_record('forum', array('id' => $discussion->forum), '*', MUST_EXIST);
    $course = $DB->get_record('course', array('id' => $forum->course), '*', MUST_EXIST);
    $cm = get_coursemodule_from_instance('forum', $forum->id, $course->id , false, MUST_EXIST);
    $context = get_context_instance(CONTEXT_MODULE, $cm->id);

    // Make sure the context provided is the context of the forum
    if ($context->id != $params['context']->id) {
        throw new rating_exception('invalidcontext');
    }
    
    if ($forum->scale != $params['scaleid']) {
        //the scale being submitted doesnt match the one in the database
        throw new rating_exception('invalidscaleid');
    }

    // check the item we're rating was created in the assessable time window
    if (!empty($forum->assesstimestart) && !empty($forum->assesstimefinish)) {
        if ($post->created < $forum->assesstimestart || $post->created > $forum->assesstimefinish) {
            throw new rating_exception('notavailable');
        }
    }
    
    //check that the submitted rating is valid for the scale

    // lower limit
    if ($params['rating'] < 0  && $params['rating'] != RATING_UNSET_RATING) {
        throw new rating_exception('invalidnum');
<<<<<<< HEAD
    } else if ($forum->scale < 0) {
=======
    }

    // upper limit
    if ($info->scale < 0) {
>>>>>>> 5693d56c
        //its a custom scale
        $scalerecord = $DB->get_record('scale', array('id' => -$forum->scale));
        if ($scalerecord) {
            $scalearray = explode(',', $scalerecord->scale);
            if ($params['rating'] > count($scalearray)) {
                throw new rating_exception('invalidnum');
            }
        } else {
            throw new rating_exception('invalidscaleid');
        }
    } else if ($params['rating'] > $forum->scale) {
        //if its numeric and submitted rating is above maximum
        throw new rating_exception('invalidnum');
    }

    // Make sure groups allow this user to see the item they're rating
    if ($discussion->groupid > 0 and $groupmode = groups_get_activity_groupmode($cm, $course)) {   // Groups are being used
        if (!groups_group_exists($discussion->groupid)) { // Can't find group
            throw new rating_exception('cannotfindgroup');//something is wrong
        }

        if (!groups_is_member($discussion->groupid) and !has_capability('moodle/site:accessallgroups', $context)) {
            // do not allow rating of posts from other groups when in SEPARATEGROUPS or VISIBLEGROUPS
            throw new rating_exception('notmemberofgroup');
        }
    }

    // perform some final capability checks
    if (!forum_user_can_see_post($forum, $discussion, $post, $USER, $cm)) {
        throw new rating_exception('nopermissiontorate');
    }

    return true;
}


/**
 * This function prints the overview of a discussion in the forum listing.
 * It needs some discussion information and some post information, these
 * happen to be combined for efficiency in the $post parameter by the function
 * that calls this one: forum_print_latest_discussions()
 *
 * @global object
 * @global object
 * @param object $post The post object (passed by reference for speed).
 * @param object $forum The forum object.
 * @param int $group Current group.
 * @param string $datestring Format to use for the dates.
 * @param boolean $cantrack Is tracking enabled for this forum.
 * @param boolean $forumtracked Is the user tracking this forum.
 * @param boolean $canviewparticipants True if user has the viewparticipants permission for this course
 */
function forum_print_discussion_header(&$post, $forum, $group=-1, $datestring="",
                                        $cantrack=true, $forumtracked=true, $canviewparticipants=true, $modcontext=NULL) {

    global $USER, $CFG, $OUTPUT;

    static $rowcount;
    static $strmarkalldread;

    if (empty($modcontext)) {
        if (!$cm = get_coursemodule_from_instance('forum', $forum->id, $forum->course)) {
            print_error('invalidcoursemodule');
        }
        $modcontext = get_context_instance(CONTEXT_MODULE, $cm->id);
    }

    if (!isset($rowcount)) {
        $rowcount = 0;
        $strmarkalldread = get_string('markalldread', 'forum');
    } else {
        $rowcount = ($rowcount + 1) % 2;
    }

    $post->subject = format_string($post->subject,true);

    echo "\n\n";
    echo '<tr class="discussion r'.$rowcount.'">';

    // Topic
    echo '<td class="topic starter">';
    echo '<a href="'.$CFG->wwwroot.'/mod/forum/discuss.php?d='.$post->discussion.'">'.$post->subject.'</a>';
    echo "</td>\n";

    // Picture
    $postuser = new stdClass();
    $postuser->id = $post->userid;
    $postuser->firstname = $post->firstname;
    $postuser->lastname = $post->lastname;
    $postuser->imagealt = $post->imagealt;
    $postuser->picture = $post->picture;
    $postuser->email = $post->email;

    echo '<td class="picture">';
    echo $OUTPUT->user_picture($postuser, array('courseid'=>$forum->course));
    echo "</td>\n";

    // User name
    $fullname = fullname($post, has_capability('moodle/site:viewfullnames', $modcontext));
    echo '<td class="author">';
    echo '<a href="'.$CFG->wwwroot.'/user/view.php?id='.$post->userid.'&amp;course='.$forum->course.'">'.$fullname.'</a>';
    echo "</td>\n";

    // Group picture
    if ($group !== -1) {  // Groups are active - group is a group data object or NULL
        echo '<td class="picture group">';
        if (!empty($group->picture) and empty($group->hidepicture)) {
            print_group_picture($group, $forum->course, false, false, true);
        } else if (isset($group->id)) {
            if($canviewparticipants) {
                echo '<a href="'.$CFG->wwwroot.'/user/index.php?id='.$forum->course.'&amp;group='.$group->id.'">'.$group->name.'</a>';
            } else {
                echo $group->name;
            }
        }
        echo "</td>\n";
    }

    if (has_capability('mod/forum:viewdiscussion', $modcontext)) {   // Show the column with replies
        echo '<td class="replies">';
        echo '<a href="'.$CFG->wwwroot.'/mod/forum/discuss.php?d='.$post->discussion.'">';
        echo $post->replies.'</a>';
        echo "</td>\n";

        if ($cantrack) {
            echo '<td class="replies">';
            if ($forumtracked) {
                if ($post->unread > 0) {
                    echo '<span class="unread">';
                    echo '<a href="'.$CFG->wwwroot.'/mod/forum/discuss.php?d='.$post->discussion.'#unread">';
                    echo $post->unread;
                    echo '</a>';
                    echo '<a title="'.$strmarkalldread.'" href="'.$CFG->wwwroot.'/mod/forum/markposts.php?f='.
                         $forum->id.'&amp;d='.$post->discussion.'&amp;mark=read&amp;returnpage=view.php">' .
                         '<img src="'.$OUTPUT->pix_url('t/clear') . '" class="iconsmall" alt="'.$strmarkalldread.'" /></a>';
                    echo '</span>';
                } else {
                    echo '<span class="read">';
                    echo $post->unread;
                    echo '</span>';
                }
            } else {
                echo '<span class="read">';
                echo '-';
                echo '</span>';
            }
            echo "</td>\n";
        }
    }

    echo '<td class="lastpost">';
    $usedate = (empty($post->timemodified)) ? $post->modified : $post->timemodified;  // Just in case
    $parenturl = (empty($post->lastpostid)) ? '' : '&amp;parent='.$post->lastpostid;
    $usermodified = new stdClass();
    $usermodified->id        = $post->usermodified;
    $usermodified->firstname = $post->umfirstname;
    $usermodified->lastname  = $post->umlastname;
    echo '<a href="'.$CFG->wwwroot.'/user/view.php?id='.$post->usermodified.'&amp;course='.$forum->course.'">'.
         fullname($usermodified).'</a><br />';
    echo '<a href="'.$CFG->wwwroot.'/mod/forum/discuss.php?d='.$post->discussion.$parenturl.'">'.
          userdate($usedate, $datestring).'</a>';
    echo "</td>\n";

    echo "</tr>\n\n";

}


/**
 * Given a post object that we already know has a long message
 * this function truncates the message nicely to the first
 * sane place between $CFG->forum_longpost and $CFG->forum_shortpost
 *
 * @global object
 * @param string $message
 * @return string
 */
function forum_shorten_post($message) {

   global $CFG;

   $i = 0;
   $tag = false;
   $length = strlen($message);
   $count = 0;
   $stopzone = false;
   $truncate = 0;

   for ($i=0; $i<$length; $i++) {
       $char = $message[$i];

       switch ($char) {
           case "<":
               $tag = true;
               break;
           case ">":
               $tag = false;
               break;
           default:
               if (!$tag) {
                   if ($stopzone) {
                       if ($char == ".") {
                           $truncate = $i+1;
                           break 2;
                       }
                   }
                   $count++;
               }
               break;
       }
       if (!$stopzone) {
           if ($count > $CFG->forum_shortpost) {
               $stopzone = true;
           }
       }
   }

   if (!$truncate) {
       $truncate = $i;
   }

   return substr($message, 0, $truncate);
}

/**
 * Print the drop down that allows the user to select how they want to have
 * the discussion displayed.
 *
 * @param int $id forum id if $forumtype is 'single',
 *              discussion id for any other forum type
 * @param mixed $mode forum layout mode
 * @param string $forumtype optional
 */
function forum_print_mode_form($id, $mode, $forumtype='') {
    global $OUTPUT;
    if ($forumtype == 'single') {
        $select = new single_select(new moodle_url("/mod/forum/view.php", array('f'=>$id)), 'mode', forum_get_layout_modes(), $mode, null, "mode");
        $select->class = "forummode";
    } else {
        $select = new single_select(new moodle_url("/mod/forum/discuss.php", array('d'=>$id)), 'mode', forum_get_layout_modes(), $mode, null, "mode");
    }
    echo $OUTPUT->render($select);
}

/**
 * @global object
 * @param object $course
 * @param string $search
 * @return string
 */
function forum_search_form($course, $search='') {
    global $CFG, $OUTPUT;

    $output  = '<div class="forumsearch">';
    $output .= '<form action="'.$CFG->wwwroot.'/mod/forum/search.php" style="display:inline">';
    $output .= '<fieldset class="invisiblefieldset">';
    $output .= $OUTPUT->help_icon('search');
    $output .= '<label class="accesshide" for="search" >'.get_string('search', 'forum').'</label>';
    $output .= '<input id="search" name="search" type="text" size="18" value="'.s($search, true).'" alt="search" />';
    $output .= '<label class="accesshide" for="searchforums" >'.get_string('searchforums', 'forum').'</label>';
    $output .= '<input id="searchforums" value="'.get_string('searchforums', 'forum').'" type="submit" />';
    $output .= '<input name="id" type="hidden" value="'.$course->id.'" />';
    $output .= '</fieldset>';
    $output .= '</form>';
    $output .= '</div>';

    return $output;
}


/**
 * @global object
 * @global object
 */
function forum_set_return() {
    global $CFG, $SESSION;

    if (! isset($SESSION->fromdiscussion)) {
        if (!empty($_SERVER['HTTP_REFERER'])) {
            $referer = $_SERVER['HTTP_REFERER'];
        } else {
            $referer = "";
        }
        // If the referer is NOT a login screen then save it.
        if (! strncasecmp("$CFG->wwwroot/login", $referer, 300)) {
            $SESSION->fromdiscussion = $_SERVER["HTTP_REFERER"];
        }
    }
}


/**
 * @global object
 * @param string $default
 * @return string
 */
function forum_go_back_to($default) {
    global $SESSION;

    if (!empty($SESSION->fromdiscussion)) {
        $returnto = $SESSION->fromdiscussion;
        unset($SESSION->fromdiscussion);
        return $returnto;
    } else {
        return $default;
    }
}

/**
 * Given a discussion object that is being moved to $forumto,
 * this function checks all posts in that discussion
 * for attachments, and if any are found, these are
 * moved to the new forum directory.
 *
 * @global object
 * @param object $discussion
 * @param int $forumfrom source forum id
 * @param int $forumto target forum id
 * @return bool success
 */
function forum_move_attachments($discussion, $forumfrom, $forumto) {
    global $DB;

    $fs = get_file_storage();

    $newcm = get_coursemodule_from_instance('forum', $forumto);
    $oldcm = get_coursemodule_from_instance('forum', $forumfrom);

    $newcontext = get_context_instance(CONTEXT_MODULE, $newcm->id);
    $oldcontext = get_context_instance(CONTEXT_MODULE, $oldcm->id);

    // loop through all posts, better not use attachment flag ;-)
    if ($posts = $DB->get_records('forum_posts', array('discussion'=>$discussion->id), '', 'id, attachment')) {
        foreach ($posts as $post) {
            $fs->move_area_files_to_new_context($oldcontext->id,
                    $newcontext->id, 'mod_forum', 'post', $post->id);
            $attachmentsmoved = $fs->move_area_files_to_new_context($oldcontext->id,
                    $newcontext->id, 'mod_forum', 'attachment', $post->id);
            if ($attachmentsmoved > 0 && $post->attachment != '1') {
                // Weird - let's fix it
                $post->attachment = '1';
                $DB->update_record('forum_posts', $post);
            } else if ($attachmentsmoved == 0 && $post->attachment != '') {
                // Weird - let's fix it
                $post->attachment = '';
                $DB->update_record('forum_posts', $post);
            }
        }
    }

    return true;
}

/**
 * Returns attachments as formated text/html optionally with separate images
 *
 * @global object
 * @global object
 * @global object
 * @param object $post
 * @param object $cm
 * @param string $type html/text/separateimages
 * @return mixed string or array of (html text withouth images and image HTML)
 */
function forum_print_attachments($post, $cm, $type) {
    global $CFG, $DB, $USER, $OUTPUT;

    if (empty($post->attachment)) {
        return $type !== 'separateimages' ? '' : array('', '');
    }

    if (!in_array($type, array('separateimages', 'html', 'text'))) {
        return $type !== 'separateimages' ? '' : array('', '');
    }

    if (!$context = get_context_instance(CONTEXT_MODULE, $cm->id)) {
        return $type !== 'separateimages' ? '' : array('', '');
    }
    $strattachment = get_string('attachment', 'forum');

    $fs = get_file_storage();

    $imagereturn = '';
    $output = '';

    $canexport = (has_capability('mod/forum:exportpost', $context) || ($post->userid == $USER->id && has_capability('mod/forum:exportownpost', $context)));

    require_once($CFG->libdir.'/portfoliolib.php');
    if ($files = $fs->get_area_files($context->id, 'mod_forum', 'attachment', $post->id, "timemodified", false)) {
        $button = new portfolio_add_button();
        foreach ($files as $file) {
            $filename = $file->get_filename();
            $mimetype = $file->get_mimetype();
            $iconimage = '<img src="'.$OUTPUT->pix_url(file_mimetype_icon($mimetype)).'" class="icon" alt="'.$mimetype.'" />';
            $path = file_encode_url($CFG->wwwroot.'/pluginfile.php', '/'.$context->id.'/mod_forum/attachment/'.$post->id.'/'.$filename);

            if ($type == 'html') {
                $output .= "<a href=\"$path\">$iconimage</a> ";
                $output .= "<a href=\"$path\">".s($filename)."</a>";
                if ($canexport) {
                    $button->set_callback_options('forum_portfolio_caller', array('postid' => $post->id, 'attachment' => $file->get_id()), '/mod/forum/locallib.php');
                    $button->set_format_by_file($file);
                    $output .= $button->to_html(PORTFOLIO_ADD_ICON_LINK);
                }
                $output .= "<br />";

            } else if ($type == 'text') {
                $output .= "$strattachment ".s($filename).":\n$path\n";

            } else { //'returnimages'
                if (in_array($mimetype, array('image/gif', 'image/jpeg', 'image/png'))) {
                    // Image attachments don't get printed as links
                    $imagereturn .= "<br /><img src=\"$path\" alt=\"\" />";
                    if ($canexport) {
                        $button->set_callback_options('forum_portfolio_caller', array('postid' => $post->id, 'attachment' => $file->get_id()), '/mod/forum/locallib.php');
                        $button->set_format_by_file($file);
                        $imagereturn .= $button->to_html(PORTFOLIO_ADD_ICON_LINK);
                    }
                } else {
                    $output .= "<a href=\"$path\">$iconimage</a> ";
                    $output .= format_text("<a href=\"$path\">".s($filename)."</a>", FORMAT_HTML, array('context'=>$context));
                    if ($canexport) {
                        $button->set_callback_options('forum_portfolio_caller', array('postid' => $post->id, 'attachment' => $file->get_id()), '/mod/forum/locallib.php');
                        $button->set_format_by_file($file);
                        $output .= $button->to_html(PORTFOLIO_ADD_ICON_LINK);
                    }
                    $output .= '<br />';
                }
            }
        }
    }

    if ($type !== 'separateimages') {
        return $output;

    } else {
        return array($output, $imagereturn);
    }
}

/**
 * Lists all browsable file areas
 *
 * @param object $course
 * @param object $cm
 * @param object $context
 * @return array
 */
function forum_get_file_areas($course, $cm, $context) {
    $areas = array();
    return $areas;
}

/**
 * Serves the forum attachments. Implements needed access control ;-)
 *
 * @param object $course
 * @param object $cm
 * @param object $context
 * @param string $filearea
 * @param array $args
 * @param bool $forcedownload
 * @return bool false if file not found, does not return if found - justsend the file
 */
function forum_pluginfile($course, $cm, $context, $filearea, $args, $forcedownload) {
    global $CFG, $DB;

    if ($context->contextlevel != CONTEXT_MODULE) {
        return false;
    }

    require_course_login($course, true, $cm);

    $fileareas = array('attachment', 'post');
    if (!in_array($filearea, $fileareas)) {
        return false;
    }

    $postid = (int)array_shift($args);

    if (!$post = $DB->get_record('forum_posts', array('id'=>$postid))) {
        return false;
    }

    if (!$discussion = $DB->get_record('forum_discussions', array('id'=>$post->discussion))) {
        return false;
    }

    if (!$forum = $DB->get_record('forum', array('id'=>$cm->instance))) {
        return false;
    }

    $fs = get_file_storage();
    $relativepath = implode('/', $args);
    $fullpath = "/$context->id/mod_forum/$filearea/$postid/$relativepath";
    if (!$file = $fs->get_file_by_hash(sha1($fullpath)) or $file->is_directory()) {
        return false;
    }

    // Make sure groups allow this user to see this file
    if ($discussion->groupid > 0 and $groupmode = groups_get_activity_groupmode($cm, $course)) {   // Groups are being used
        if (!groups_group_exists($discussion->groupid)) { // Can't find group
            return false;                           // Be safe and don't send it to anyone
        }

        if (!groups_is_member($discussion->groupid) and !has_capability('moodle/site:accessallgroups', $context)) {
            // do not send posts from other groups when in SEPARATEGROUPS or VISIBLEGROUPS
            return false;
        }
    }

    // Make sure we're allowed to see it...
    if (!forum_user_can_see_post($forum, $discussion, $post, NULL, $cm)) {
        return false;
    }


    // finally send the file
    send_stored_file($file, 0, 0, true); // download MUST be forced - security!
}

/**
 * If successful, this function returns the name of the file
 *
 * @global object
 * @param object $post is a full post record, including course and forum
 * @param object $forum
 * @param object $cm
 * @param mixed $mform
 * @param string $message
 * @return bool
 */
function forum_add_attachment($post, $forum, $cm, $mform=null, &$message=null) {
    global $DB;

    if (empty($mform)) {
        return false;
    }

    if (empty($post->attachments)) {
        return true;   // Nothing to do
    }

    $context = get_context_instance(CONTEXT_MODULE, $cm->id);

    $info = file_get_draft_area_info($post->attachments);
    $present = ($info['filecount']>0) ? '1' : '';
    file_save_draft_area_files($post->attachments, $context->id, 'mod_forum', 'attachment', $post->id);

    $DB->set_field('forum_posts', 'attachment', $present, array('id'=>$post->id));

    return true;
}

/**
 * Add a new post in an existing discussion.
 *
 * @global object
 * @global object
 * @global object
 * @param object $post
 * @param mixed $mform
 * @param string $message
 * @return int
 */
function forum_add_new_post($post, $mform, &$message) {
    global $USER, $CFG, $DB;

    $discussion = $DB->get_record('forum_discussions', array('id' => $post->discussion));
    $forum      = $DB->get_record('forum', array('id' => $discussion->forum));
    $cm         = get_coursemodule_from_instance('forum', $forum->id);
    $context    = get_context_instance(CONTEXT_MODULE, $cm->id);

    $post->created    = $post->modified = time();
    $post->mailed     = "0";
    $post->userid     = $USER->id;
    $post->attachment = "";

    $post->id = $DB->insert_record("forum_posts", $post);
    $post->message = file_save_draft_area_files($post->itemid, $context->id, 'mod_forum', 'post', $post->id, array('subdirs'=>true), $post->message);
    $DB->set_field('forum_posts', 'message', $post->message, array('id'=>$post->id));
    forum_add_attachment($post, $forum, $cm, $mform, $message);

    // Update discussion modified date
    $DB->set_field("forum_discussions", "timemodified", $post->modified, array("id" => $post->discussion));
    $DB->set_field("forum_discussions", "usermodified", $post->userid, array("id" => $post->discussion));

    if (forum_tp_can_track_forums($forum) && forum_tp_is_tracked($forum)) {
        forum_tp_mark_post_read($post->userid, $post, $post->forum);
    }

    return $post->id;
}

/**
 * Update a post
 *
 * @global object
 * @global object
 * @global object
 * @param object $post
 * @param mixed $mform
 * @param string $message
 * @return bool
 */
function forum_update_post($post, $mform, &$message) {
    global $USER, $CFG, $DB;

    $discussion = $DB->get_record('forum_discussions', array('id' => $post->discussion));
    $forum      = $DB->get_record('forum', array('id' => $discussion->forum));
    $cm         = get_coursemodule_from_instance('forum', $forum->id);
    $context    = get_context_instance(CONTEXT_MODULE, $cm->id);

    $post->modified = time();

    $DB->update_record('forum_posts', $post);

    $discussion->timemodified = $post->modified; // last modified tracking
    $discussion->usermodified = $post->userid;   // last modified tracking

    if (!$post->parent) {   // Post is a discussion starter - update discussion title and times too
        $discussion->name      = $post->subject;
        $discussion->timestart = $post->timestart;
        $discussion->timeend   = $post->timeend;
    }
    $post->message = file_save_draft_area_files($post->itemid, $context->id, 'mod_forum', 'post', $post->id, array('subdirs'=>true), $post->message);
    $DB->set_field('forum_posts', 'message', $post->message, array('id'=>$post->id));

    $DB->update_record('forum_discussions', $discussion);

    forum_add_attachment($post, $forum, $cm, $mform, $message);

    if (forum_tp_can_track_forums($forum) && forum_tp_is_tracked($forum)) {
        forum_tp_mark_post_read($post->userid, $post, $post->forum);
    }

    return true;
}

/**
 * Given an object containing all the necessary data,
 * create a new discussion and return the id
 *
 * @global object
 * @global object
 * @global object
 * @param object $post
 * @param mixed $mform
 * @param string $message
 * @param int $userid
 * @return object
 */
function forum_add_discussion($discussion, $mform=null, &$message=null, $userid=null) {
    global $USER, $CFG, $DB;

    $timenow = time();

    if (is_null($userid)) {
        $userid = $USER->id;
    }

    // The first post is stored as a real post, and linked
    // to from the discuss entry.

    $forum = $DB->get_record('forum', array('id'=>$discussion->forum));
    $cm    = get_coursemodule_from_instance('forum', $forum->id);

    $post = new stdClass();
    $post->discussion    = 0;
    $post->parent        = 0;
    $post->userid        = $userid;
    $post->created       = $timenow;
    $post->modified      = $timenow;
    $post->mailed        = 0;
    $post->subject       = $discussion->name;
    $post->message       = $discussion->message;
    $post->messageformat = $discussion->messageformat;
    $post->messagetrust  = $discussion->messagetrust;
    $post->attachments   = isset($discussion->attachments) ? $discussion->attachments : null;
    $post->forum         = $forum->id;     // speedup
    $post->course        = $forum->course; // speedup
    $post->mailnow       = $discussion->mailnow;

    $post->id = $DB->insert_record("forum_posts", $post);

    // TODO: Fix the calling code so that there always is a $cm when this function is called
    if (!empty($cm->id) && !empty($discussion->itemid)) {   // In "single simple discussions" this may not exist yet
        $context = get_context_instance(CONTEXT_MODULE, $cm->id);
        $text = file_save_draft_area_files($discussion->itemid, $context->id, 'mod_forum', 'post', $post->id, array('subdirs'=>true), $post->message);
        $DB->set_field('forum_posts', 'message', $text, array('id'=>$post->id));
    }

    // Now do the main entry for the discussion, linking to this first post

    $discussion->firstpost    = $post->id;
    $discussion->timemodified = $timenow;
    $discussion->usermodified = $post->userid;
    $discussion->userid       = $userid;

    $post->discussion = $DB->insert_record("forum_discussions", $discussion);

    // Finally, set the pointer on the post.
    $DB->set_field("forum_posts", "discussion", $post->discussion, array("id"=>$post->id));

    if (!empty($cm->id)) {
        forum_add_attachment($post, $forum, $cm, $mform, $message);
    }

    if (forum_tp_can_track_forums($forum) && forum_tp_is_tracked($forum)) {
        forum_tp_mark_post_read($post->userid, $post, $post->forum);
    }

    return $post->discussion;
}


/**
 * Deletes a discussion and handles all associated cleanup.
 *
 * @global object
 * @param object $discussion Discussion to delete
 * @param bool $fulldelete True when deleting entire forum
 * @param object $course Course
 * @param object $cm Course-module
 * @param object $forum Forum
 * @return bool
 */
function forum_delete_discussion($discussion, $fulldelete, $course, $cm, $forum) {
    global $DB, $CFG;
    require_once($CFG->libdir.'/completionlib.php');

    $result = true;

    if ($posts = $DB->get_records("forum_posts", array("discussion" => $discussion->id))) {
        foreach ($posts as $post) {
            $post->course = $discussion->course;
            $post->forum  = $discussion->forum;
            if (!forum_delete_post($post, 'ignore', $course, $cm, $forum, $fulldelete)) {
                $result = false;
            }
        }
    }

    forum_tp_delete_read_records(-1, -1, $discussion->id);

    if (!$DB->delete_records("forum_discussions", array("id"=>$discussion->id))) {
        $result = false;
    }

    // Update completion state if we are tracking completion based on number of posts
    // But don't bother when deleting whole thing
    if (!$fulldelete) {
        $completion = new completion_info($course);
        if ($completion->is_enabled($cm) == COMPLETION_TRACKING_AUTOMATIC &&
           ($forum->completiondiscussions || $forum->completionreplies || $forum->completionposts)) {
            $completion->update_state($cm, COMPLETION_INCOMPLETE, $discussion->userid);
        }
    }

    return $result;
}


/**
 * Deletes a single forum post.
 *
 * @global object
 * @param object $post Forum post object
 * @param mixed $children Whether to delete children. If false, returns false
 *   if there are any children (without deleting the post). If true,
 *   recursively deletes all children. If set to special value 'ignore', deletes
 *   post regardless of children (this is for use only when deleting all posts
 *   in a disussion).
 * @param object $course Course
 * @param object $cm Course-module
 * @param object $forum Forum
 * @param bool $skipcompletion True to skip updating completion state if it
 *   would otherwise be updated, i.e. when deleting entire forum anyway.
 * @return bool
 */
function forum_delete_post($post, $children, $course, $cm, $forum, $skipcompletion=false) {
    global $DB, $CFG;
    require_once($CFG->libdir.'/completionlib.php');

    $context = get_context_instance(CONTEXT_MODULE, $cm->id);

    if ($children != 'ignore' && ($childposts = $DB->get_records('forum_posts', array('parent'=>$post->id)))) {
       if ($children) {
           foreach ($childposts as $childpost) {
               forum_delete_post($childpost, true, $course, $cm, $forum, $skipcompletion);
           }
       } else {
           return false;
       }
    }

    //delete ratings
    require_once($CFG->dirroot.'/rating/lib.php');
    $delopt = new stdClass;
    $delopt->contextid = $context->id;
    $delopt->component = 'mod_forum';
    $delopt->ratingarea = 'post';
    $delopt->itemid = $post->id;
    $rm = new rating_manager();
    $rm->delete_ratings($delopt);

    //delete attachments
    $fs = get_file_storage();
    $fs->delete_area_files($context->id, 'mod_forum', 'attachment', $post->id);
    $fs->delete_area_files($context->id, 'mod_forum', 'post', $post->id);

    if ($DB->delete_records("forum_posts", array("id" => $post->id))) {

        forum_tp_delete_read_records(-1, $post->id);

    // Just in case we are deleting the last post
        forum_discussion_update_last_post($post->discussion);

        // Update completion state if we are tracking completion based on number of posts
        // But don't bother when deleting whole thing

        if (!$skipcompletion) {
            $completion = new completion_info($course);
            if ($completion->is_enabled($cm) == COMPLETION_TRACKING_AUTOMATIC &&
               ($forum->completiondiscussions || $forum->completionreplies || $forum->completionposts)) {
                $completion->update_state($cm, COMPLETION_INCOMPLETE, $post->userid);
            }
        }

        return true;
    }
    return false;
}

/**
 * @global object
 * @param object $post
 * @param bool $children
 * @return int
 */
function forum_count_replies($post, $children=true) {
    global $DB;
    $count = 0;

    if ($children) {
        if ($childposts = $DB->get_records('forum_posts', array('parent' => $post->id))) {
           foreach ($childposts as $childpost) {
               $count ++;                   // For this child
               $count += forum_count_replies($childpost, true);
           }
        }
    } else {
        $count += $DB->count_records('forum_posts', array('parent' => $post->id));
    }

    return $count;
}


/**
 * @global object
 * @param int $forumid
 * @param mixed $value
 * @return bool
 */
function forum_forcesubscribe($forumid, $value=1) {
    global $DB;
    return $DB->set_field("forum", "forcesubscribe", $value, array("id" => $forumid));
}

/**
 * @global object
 * @param object $forum
 * @return bool
 */
function forum_is_forcesubscribed($forum) {
    global $DB;
    if (isset($forum->forcesubscribe)) {    // then we use that
        return ($forum->forcesubscribe == FORUM_FORCESUBSCRIBE);
    } else {   // Check the database
       return ($DB->get_field('forum', 'forcesubscribe', array('id' => $forum)) == FORUM_FORCESUBSCRIBE);
    }
}

function forum_get_forcesubscribed($forum) {
    global $DB;
    if (isset($forum->forcesubscribe)) {    // then we use that
        return $forum->forcesubscribe;
    } else {   // Check the database
        return $DB->get_field('forum', 'forcesubscribe', array('id' => $forum));
    }
}

/**
 * @global object
 * @param int $userid
 * @param object $forum
 * @return bool
 */
function forum_is_subscribed($userid, $forum) {
    global $DB;
    if (is_numeric($forum)) {
        $forum = $DB->get_record('forum', array('id' => $forum));
    }
    if (forum_is_forcesubscribed($forum)) {
        return true;
    }
    return $DB->record_exists("forum_subscriptions", array("userid" => $userid, "forum" => $forum->id));
}

function forum_get_subscribed_forums($course) {
    global $USER, $CFG, $DB;
    $sql = "SELECT f.id
              FROM {forum} f
                   LEFT JOIN {forum_subscriptions} fs ON (fs.forum = f.id AND fs.userid = ?)
             WHERE f.forcesubscribe <> ".FORUM_DISALLOWSUBSCRIBE."
                   AND (f.forcesubscribe = ".FORUM_FORCESUBSCRIBE." OR fs.id IS NOT NULL)";
    if ($subscribed = $DB->get_records_sql($sql, array($USER->id))) {
        foreach ($subscribed as $s) {
            $subscribed[$s->id] = $s->id;
        }
        return $subscribed;
    } else {
        return array();
    }
}

/**
 * Adds user to the subscriber list
 *
 * @global object
 * @param int $userid
 * @param int $forumid
 */
function forum_subscribe($userid, $forumid) {
    global $DB;

    if ($DB->record_exists("forum_subscriptions", array("userid"=>$userid, "forum"=>$forumid))) {
        return true;
    }

    $sub = new stdClass();
    $sub->userid  = $userid;
    $sub->forum = $forumid;

    return $DB->insert_record("forum_subscriptions", $sub);
}

/**
 * Removes user from the subscriber list
 *
 * @global object
 * @param int $userid
 * @param int $forumid
 */
function forum_unsubscribe($userid, $forumid) {
    global $DB;
    return $DB->delete_records("forum_subscriptions", array("userid"=>$userid, "forum"=>$forumid));
}

/**
 * Given a new post, subscribes or unsubscribes as appropriate.
 * Returns some text which describes what happened.
 *
 * @global objec
 * @param object $post
 * @param object $forum
 */
function forum_post_subscription($post, $forum) {

    global $USER;

    $action = '';
    $subscribed = forum_is_subscribed($USER->id, $forum);

    if ($forum->forcesubscribe == FORUM_FORCESUBSCRIBE) { // database ignored
        return "";

    } elseif (($forum->forcesubscribe == FORUM_DISALLOWSUBSCRIBE)
        && !has_capability('moodle/course:manageactivities', get_context_instance(CONTEXT_COURSE, $forum->course), $USER->id)) {
        if ($subscribed) {
            $action = 'unsubscribe'; // sanity check, following MDL-14558
        } else {
            return "";
        }

    } else { // go with the user's choice
        if (isset($post->subscribe)) {
            // no change
            if ((!empty($post->subscribe) && $subscribed)
                || (empty($post->subscribe) && !$subscribed)) {
                return "";

            } elseif (!empty($post->subscribe) && !$subscribed) {
                $action = 'subscribe';

            } elseif (empty($post->subscribe) && $subscribed) {
                $action = 'unsubscribe';
            }
        }
    }

    $info = new stdClass();
    $info->name  = fullname($USER);
    $info->forum = format_string($forum->name);

    switch ($action) {
        case 'subscribe':
            forum_subscribe($USER->id, $post->forum);
            return "<p>".get_string("nowsubscribed", "forum", $info)."</p>";
        case 'unsubscribe':
            forum_unsubscribe($USER->id, $post->forum);
            return "<p>".get_string("nownotsubscribed", "forum", $info)."</p>";
    }
}

/**
 * Generate and return the subscribe or unsubscribe link for a forum.
 *
 * @param object $forum the forum. Fields used are $forum->id and $forum->forcesubscribe.
 * @param object $context the context object for this forum.
 * @param array $messages text used for the link in its various states
 *      (subscribed, unsubscribed, forcesubscribed or cantsubscribe).
 *      Any strings not passed in are taken from the $defaultmessages array
 *      at the top of the function.
 * @param bool $cantaccessagroup
 * @param bool $fakelink
 * @param bool $backtoindex
 * @param array $subscribed_forums
 * @return string
 */
function forum_get_subscribe_link($forum, $context, $messages = array(), $cantaccessagroup = false, $fakelink=true, $backtoindex=false, $subscribed_forums=null) {
    global $CFG, $USER, $PAGE, $OUTPUT;
    $defaultmessages = array(
        'subscribed' => get_string('unsubscribe', 'forum'),
        'unsubscribed' => get_string('subscribe', 'forum'),
        'cantaccessgroup' => get_string('no'),
        'forcesubscribed' => get_string('everyoneissubscribed', 'forum'),
        'cantsubscribe' => get_string('disallowsubscribe','forum')
    );
    $messages = $messages + $defaultmessages;

    if (forum_is_forcesubscribed($forum)) {
        return $messages['forcesubscribed'];
    } else if ($forum->forcesubscribe == FORUM_DISALLOWSUBSCRIBE && !has_capability('mod/forum:managesubscriptions', $context)) {
        return $messages['cantsubscribe'];
    } else if ($cantaccessagroup) {
        return $messages['cantaccessgroup'];
    } else {
        if (!is_enrolled($context, $USER, '', true)) {
            return get_string('no');
        }
        if (is_null($subscribed_forums)) {
            $subscribed = forum_is_subscribed($USER->id, $forum);
        } else {
            $subscribed = !empty($subscribed_forums[$forum->id]);
        }
        if ($subscribed) {
            $linktext = $messages['subscribed'];
            $linktitle = get_string('subscribestop', 'forum');
        } else {
            $linktext = $messages['unsubscribed'];
            $linktitle = get_string('subscribestart', 'forum');
        }

        $options = array();
        if ($backtoindex) {
            $backtoindexlink = '&amp;backtoindex=1';
            $options['backtoindex'] = 1;
        } else {
            $backtoindexlink = '';
        }
        $link = '';

        if ($fakelink) {
            $PAGE->requires->js('/mod/forum/forum.js');
            $PAGE->requires->js_function_call('forum_produce_subscribe_link', array($forum->id, $backtoindexlink, $linktext, $linktitle));
            $link = "<noscript>";
        }
        $options['id'] = $forum->id;
        $options['sesskey'] = sesskey();
        $url = new moodle_url('/mod/forum/subscribe.php', $options);
        $link .= $OUTPUT->single_button($url, $linktext, 'get', array('title'=>$linktitle));
        if ($fakelink) {
            $link .= '</noscript>';
        }

        return $link;
    }
}


/**
 * Generate and return the track or no track link for a forum.
 *
 * @global object
 * @global object
 * @global object
 * @param object $forum the forum. Fields used are $forum->id and $forum->forcesubscribe.
 * @param array $messages
 * @param bool $fakelink
 * @return string
 */
function forum_get_tracking_link($forum, $messages=array(), $fakelink=true) {
    global $CFG, $USER, $PAGE, $OUTPUT;

    static $strnotrackforum, $strtrackforum;

    if (isset($messages['trackforum'])) {
         $strtrackforum = $messages['trackforum'];
    }
    if (isset($messages['notrackforum'])) {
         $strnotrackforum = $messages['notrackforum'];
    }
    if (empty($strtrackforum)) {
        $strtrackforum = get_string('trackforum', 'forum');
    }
    if (empty($strnotrackforum)) {
        $strnotrackforum = get_string('notrackforum', 'forum');
    }

    if (forum_tp_is_tracked($forum)) {
        $linktitle = $strnotrackforum;
        $linktext = $strnotrackforum;
    } else {
        $linktitle = $strtrackforum;
        $linktext = $strtrackforum;
    }

    $link = '';
    if ($fakelink) {
        $PAGE->requires->js('/mod/forum/forum.js');
        $PAGE->requires->js_function_call('forum_produce_tracking_link', Array($forum->id, $linktext, $linktitle));
        // use <noscript> to print button in case javascript is not enabled
        $link .= '<noscript>';
    }
    $url = new moodle_url('/mod/forum/settracking.php', array('id'=>$forum->id));
    $link .= $OUTPUT->single_button($url, $linktext, 'get', array('title'=>$linktitle));

    if ($fakelink) {
        $link .= '</noscript>';
    }

    return $link;
}



/**
 * Returns true if user created new discussion already
 *
 * @global object
 * @global object
 * @param int $forumid
 * @param int $userid
 * @return bool
 */
function forum_user_has_posted_discussion($forumid, $userid) {
    global $CFG, $DB;

    $sql = "SELECT 'x'
              FROM {forum_discussions} d, {forum_posts} p
             WHERE d.forum = ? AND p.discussion = d.id AND p.parent = 0 and p.userid = ?";

    return $DB->record_exists_sql($sql, array($forumid, $userid));
}

/**
 * @global object
 * @global object
 * @param int $forumid
 * @param int $userid
 * @return array
 */
function forum_discussions_user_has_posted_in($forumid, $userid) {
    global $CFG, $DB;

    $haspostedsql = "SELECT d.id AS id,
                            d.*
                       FROM {forum_posts} p,
                            {forum_discussions} d
                      WHERE p.discussion = d.id
                        AND d.forum = ?
                        AND p.userid = ?";

    return $DB->get_records_sql($haspostedsql, array($forumid, $userid));
}

/**
 * @global object
 * @global object
 * @param int $forumid
 * @param int $did
 * @param int $userid
 * @return bool
 */
function forum_user_has_posted($forumid, $did, $userid) {
    global $DB;

    if (empty($did)) {
        // posted in any forum discussion?
        $sql = "SELECT 'x'
                  FROM {forum_posts} p
                  JOIN {forum_discussions} d ON d.id = p.discussion
                 WHERE p.userid = :userid AND d.forum = :forumid";
        return $DB->record_exists_sql($sql, array('forumid'=>$forumid,'userid'=>$userid));
    } else {
        return $DB->record_exists('forum_posts', array('discussion'=>$did,'userid'=>$userid));
    }
}

/**
 * Returns creation time of the first user's post in given discussion
 * @global object $DB
 * @param int $did Discussion id
 * @param int $userid User id
 * @return int|bool post creation time stamp or return false
 */
function forum_get_user_posted_time($did, $userid) {
    global $DB;

    $posttime = $DB->get_field('forum_posts', 'MIN(created)', array('userid'=>$userid, 'discussion'=>$did));
    if (empty($posttime)) {
        return false;
    }
    return $posttime;
}

/**
 * @global object
 * @param object $forum
 * @param object $currentgroup
 * @param int $unused
 * @param object $cm
 * @param object $context
 * @return bool
 */
function forum_user_can_post_discussion($forum, $currentgroup=null, $unused=-1, $cm=NULL, $context=NULL) {
// $forum is an object
    global $USER;

    // shortcut - guest and not-logged-in users can not post
    if (isguestuser() or !isloggedin()) {
        return false;
    }

    if (!$cm) {
        debugging('missing cm', DEBUG_DEVELOPER);
        if (!$cm = get_coursemodule_from_instance('forum', $forum->id, $forum->course)) {
            print_error('invalidcoursemodule');
        }
    }

    if (!$context) {
        $context = get_context_instance(CONTEXT_MODULE, $cm->id);
    }

    if ($currentgroup === null) {
        $currentgroup = groups_get_activity_group($cm);
    }

    $groupmode = groups_get_activity_groupmode($cm);

    if ($forum->type == 'news') {
        $capname = 'mod/forum:addnews';
    } else {
        $capname = 'mod/forum:startdiscussion';
    }

    if (!has_capability($capname, $context)) {
        return false;
    }

    if ($forum->type == 'eachuser') {
        if (forum_user_has_posted_discussion($forum->id, $USER->id)) {
            return false;
        }
    }

    if (!$groupmode or has_capability('moodle/site:accessallgroups', $context)) {
        return true;
    }

    if ($currentgroup) {
        return groups_is_member($currentgroup);
    } else {
        // no group membership and no accessallgroups means no new discussions
        // reverted to 1.7 behaviour in 1.9+,  buggy in 1.8.0-1.9.0
        return false;
    }
}

/**
 * This function checks whether the user can reply to posts in a forum
 * discussion. Use forum_user_can_post_discussion() to check whether the user
 * can start discussions.
 *
 * @global object
 * @global object
 * @uses DEBUG_DEVELOPER
 * @uses CONTEXT_MODULE
 * @uses VISIBLEGROUPS
 * @param object $forum forum object
 * @param object $discussion
 * @param object $user
 * @param object $cm
 * @param object $course
 * @param object $context
 * @return bool
 */
function forum_user_can_post($forum, $discussion, $user=NULL, $cm=NULL, $course=NULL, $context=NULL) {
    global $USER, $DB;
    if (empty($user)) {
        $user = $USER;
    }

    // shortcut - guest and not-logged-in users can not post
    if (isguestuser($user) or empty($user->id)) {
        return false;
    }

    if (!isset($discussion->groupid)) {
        debugging('incorrect discussion parameter', DEBUG_DEVELOPER);
        return false;
    }

    if (!$cm) {
        debugging('missing cm', DEBUG_DEVELOPER);
        if (!$cm = get_coursemodule_from_instance('forum', $forum->id, $forum->course)) {
            print_error('invalidcoursemodule');
        }
    }

    if (!$course) {
        debugging('missing course', DEBUG_DEVELOPER);
        if (!$course = $DB->get_record('course', array('id' => $forum->course))) {
            print_error('invalidcourseid');
        }
    }

    if (!$context) {
        $context = get_context_instance(CONTEXT_MODULE, $cm->id);
    }

    // normal users with temporary guest access can not post, suspended users can not post either
    if (!is_viewing($context, $user->id) and !is_enrolled($context, $user->id, '', true)) {
        return false;
    }

    if ($forum->type == 'news') {
        $capname = 'mod/forum:replynews';
    } else {
        $capname = 'mod/forum:replypost';
    }

    if (!has_capability($capname, $context, $user->id)) {
        return false;
    }

    if (!$groupmode = groups_get_activity_groupmode($cm, $course)) {
        return true;
    }

    if (has_capability('moodle/site:accessallgroups', $context)) {
        return true;
    }

    if ($groupmode == VISIBLEGROUPS) {
        if ($discussion->groupid == -1) {
            // allow students to reply to all participants discussions - this was not possible in Moodle <1.8
            return true;
        }
        return groups_is_member($discussion->groupid);

    } else {
        //separate groups
        if ($discussion->groupid == -1) {
            return false;
        }
        return groups_is_member($discussion->groupid);
    }
}


/**
 * checks to see if a user can view a particular post
 *
 * @global object
 * @global object
 * @uses CONTEXT_MODULE
 * @uses SEPARATEGROUPS
 * @param object $post
 * @param object $course
 * @param object $cm
 * @param object $forum
 * @param object $discussion
 * @param object $user
 */
function forum_user_can_view_post($post, $course, $cm, $forum, $discussion, $user=NULL){

    global $CFG, $USER;

    if (!$user){
        $user = $USER;
    }

    $modcontext = get_context_instance(CONTEXT_MODULE, $cm->id);
    if (!has_capability('mod/forum:viewdiscussion', $modcontext)) {
        return false;
    }

// If it's a grouped discussion, make sure the user is a member
    if ($discussion->groupid > 0) {
        $groupmode = groups_get_activity_groupmode($cm);
        if ($groupmode == SEPARATEGROUPS) {
            return groups_is_member($discussion->groupid) || has_capability('moodle/site:accessallgroups', $modcontext);
        }
    }
    return true;
}


/**
 * @global object
 * @global object
 * @uses DEBUG_DEVELOPER
 * @param object $forum
 * @param object $discussion
 * @param object $context
 * @param object $user
 * @return bool
 */
function forum_user_can_see_discussion($forum, $discussion, $context, $user=NULL) {
    global $USER, $DB;

    if (empty($user) || empty($user->id)) {
        $user = $USER;
    }

    // retrieve objects (yuk)
    if (is_numeric($forum)) {
        debugging('missing full forum', DEBUG_DEVELOPER);
        if (!$forum = $DB->get_record('forum',array('id'=>$forum))) {
            return false;
        }
    }
    if (is_numeric($discussion)) {
        debugging('missing full discussion', DEBUG_DEVELOPER);
        if (!$discussion = $DB->get_record('forum_discussions',array('id'=>$discussion))) {
            return false;
        }
    }

    if (!has_capability('mod/forum:viewdiscussion', $context)) {
        return false;
    }

    if ($forum->type == 'qanda' &&
            !forum_user_has_posted($forum->id, $discussion->id, $user->id) &&
            !has_capability('mod/forum:viewqandawithoutposting', $context)) {
        return false;
    }
    return true;
}


/**
 * @global object
 * @global object
 * @param object $forum
 * @param object $discussion
 * @param object $post
 * @param object $user
 * @param object $cm
 * @return bool
 */
function forum_user_can_see_post($forum, $discussion, $post, $user=NULL, $cm=NULL) {
    global $CFG, $USER, $DB;

    // retrieve objects (yuk)
    if (is_numeric($forum)) {
        debugging('missing full forum', DEBUG_DEVELOPER);
        if (!$forum = $DB->get_record('forum',array('id'=>$forum))) {
            return false;
        }
    }

    if (is_numeric($discussion)) {
        debugging('missing full discussion', DEBUG_DEVELOPER);
        if (!$discussion = $DB->get_record('forum_discussions',array('id'=>$discussion))) {
            return false;
        }
    }
    if (is_numeric($post)) {
        debugging('missing full post', DEBUG_DEVELOPER);
        if (!$post = $DB->get_record('forum_posts',array('id'=>$post))) {
            return false;
        }
    }
    if (!isset($post->id) && isset($post->parent)) {
        $post->id = $post->parent;
    }

    if (!$cm) {
        debugging('missing cm', DEBUG_DEVELOPER);
        if (!$cm = get_coursemodule_from_instance('forum', $forum->id, $forum->course)) {
            print_error('invalidcoursemodule');
        }
    }

    if (empty($user) || empty($user->id)) {
        $user = $USER;
    }

    if (isset($cm->cache->caps['mod/forum:viewdiscussion'])) {
        if (!$cm->cache->caps['mod/forum:viewdiscussion']) {
            return false;
        }
    } else {
        $modcontext = get_context_instance(CONTEXT_MODULE, $cm->id);
        if (!has_capability('mod/forum:viewdiscussion', $modcontext, $user->id)) {
            return false;
        }
    }

    if (isset($cm->uservisible)) {
        if (!$cm->uservisible) {
            return false;
        }
    } else {
        if (!coursemodule_visible_for_user($cm, $user->id)) {
            return false;
        }
    }

    if ($forum->type == 'qanda') {
        $firstpost = forum_get_firstpost_from_discussion($discussion->id);
        $modcontext = get_context_instance(CONTEXT_MODULE, $cm->id);
        $userfirstpost = forum_get_user_posted_time($discussion->id, $user->id);

        return (($userfirstpost !== false && (time() - $userfirstpost >= $CFG->maxeditingtime)) ||
                $firstpost->id == $post->id || $post->userid == $user->id || $firstpost->userid == $user->id ||
                has_capability('mod/forum:viewqandawithoutposting', $modcontext, $user->id, false));
    }
    return true;
}


/**
 * Prints the discussion view screen for a forum.
 *
 * @global object
 * @global object
 * @param object $course The current course object.
 * @param object $forum Forum to be printed.
 * @param int $maxdiscussions .
 * @param string $displayformat The display format to use (optional).
 * @param string $sort Sort arguments for database query (optional).
 * @param int $groupmode Group mode of the forum (optional).
 * @param void $unused (originally current group)
 * @param int $page Page mode, page to display (optional).
 * @param int $perpage The maximum number of discussions per page(optional)
 *
 */
function forum_print_latest_discussions($course, $forum, $maxdiscussions=-1, $displayformat='plain', $sort='',
                                        $currentgroup=-1, $groupmode=-1, $page=-1, $perpage=100, $cm=NULL) {
    global $CFG, $USER, $OUTPUT;

    if (!$cm) {
        if (!$cm = get_coursemodule_from_instance('forum', $forum->id, $forum->course)) {
            print_error('invalidcoursemodule');
        }
    }
    $context = get_context_instance(CONTEXT_MODULE, $cm->id);

    if (empty($sort)) {
        $sort = "d.timemodified DESC";
    }

    $olddiscussionlink = false;

 // Sort out some defaults
    if ($perpage <= 0) {
        $perpage = 0;
        $page    = -1;
    }

    if ($maxdiscussions == 0) {
        // all discussions - backwards compatibility
        $page    = -1;
        $perpage = 0;
        if ($displayformat == 'plain') {
            $displayformat = 'header';  // Abbreviate display by default
        }

    } else if ($maxdiscussions > 0) {
        $page    = -1;
        $perpage = $maxdiscussions;
    }

    $fullpost = false;
    if ($displayformat == 'plain') {
        $fullpost = true;
    }


// Decide if current user is allowed to see ALL the current discussions or not

// First check the group stuff
    if ($currentgroup == -1 or $groupmode == -1) {
        $groupmode    = groups_get_activity_groupmode($cm, $course);
        $currentgroup = groups_get_activity_group($cm);
    }

    $groups = array(); //cache

// If the user can post discussions, then this is a good place to put the
// button for it. We do not show the button if we are showing site news
// and the current user is a guest.

    $canstart = forum_user_can_post_discussion($forum, $currentgroup, $groupmode, $cm, $context);
    if (!$canstart and $forum->type !== 'news') {
        if (isguestuser() or !isloggedin()) {
            $canstart = true;
        }
        if (!is_enrolled($context) and !is_viewing($context)) {
            // allow guests and not-logged-in to see the button - they are prompted to log in after clicking the link
            // normal users with temporary guest access see this button too, they are asked to enrol instead
            // do not show the button to users with suspended enrolments here
            $canstart = enrol_selfenrol_available($course->id);
        }
    }

    if ($canstart) {
        echo '<div class="singlebutton forumaddnew">';
        echo "<form id=\"newdiscussionform\" method=\"get\" action=\"$CFG->wwwroot/mod/forum/post.php\">";
        echo '<div>';
        echo "<input type=\"hidden\" name=\"forum\" value=\"$forum->id\" />";
        switch ($forum->type) {
            case 'news':
            case 'blog':
                $buttonadd = get_string('addanewtopic', 'forum');
                break;
            case 'qanda':
                $buttonadd = get_string('addanewquestion', 'forum');
                break;
            default:
                $buttonadd = get_string('addanewdiscussion', 'forum');
                break;
        }
        echo '<input type="submit" value="'.$buttonadd.'" />';
        echo '</div>';
        echo '</form>';
        echo "</div>\n";

    } else if (isguestuser() or !isloggedin() or $forum->type == 'news') {
        // no button and no info

    } else if ($groupmode and has_capability('mod/forum:startdiscussion', $context)) {
        // inform users why they can not post new discussion
        if ($currentgroup) {
            echo $OUTPUT->notification(get_string('cannotadddiscussion', 'forum'));
        } else {
            echo $OUTPUT->notification(get_string('cannotadddiscussionall', 'forum'));
        }
    }

// Get all the recent discussions we're allowed to see

    $getuserlastmodified = ($displayformat == 'header');

    if (! $discussions = forum_get_discussions($cm, $sort, $fullpost, null, $maxdiscussions, $getuserlastmodified, $page, $perpage) ) {
        echo '<div class="forumnodiscuss">';
        if ($forum->type == 'news') {
            echo '('.get_string('nonews', 'forum').')';
        } else if ($forum->type == 'qanda') {
            echo '('.get_string('noquestions','forum').')';
        } else {
            echo '('.get_string('nodiscussions', 'forum').')';
        }
        echo "</div>\n";
        return;
    }

// If we want paging
    if ($page != -1) {
        ///Get the number of discussions found
        $numdiscussions = forum_get_discussions_count($cm);

        ///Show the paging bar
        echo $OUTPUT->paging_bar($numdiscussions, $page, $perpage, "view.php?f=$forum->id");
        if ($numdiscussions > 1000) {
            // saves some memory on sites with very large forums
            $replies = forum_count_discussion_replies($forum->id, $sort, $maxdiscussions, $page, $perpage);
        } else {
            $replies = forum_count_discussion_replies($forum->id);
        }

    } else {
        $replies = forum_count_discussion_replies($forum->id);

        if ($maxdiscussions > 0 and $maxdiscussions <= count($discussions)) {
            $olddiscussionlink = true;
        }
    }

    $canviewparticipants = has_capability('moodle/course:viewparticipants',$context);

    $strdatestring = get_string('strftimerecentfull');

    // Check if the forum is tracked.
    if ($cantrack = forum_tp_can_track_forums($forum)) {
        $forumtracked = forum_tp_is_tracked($forum);
    } else {
        $forumtracked = false;
    }

    if ($forumtracked) {
        $unreads = forum_get_discussions_unread($cm);
    } else {
        $unreads = array();
    }

    if ($displayformat == 'header') {
        echo '<table cellspacing="0" class="forumheaderlist">';
        echo '<thead>';
        echo '<tr>';
        echo '<th class="header topic" scope="col">'.get_string('discussion', 'forum').'</th>';
        echo '<th class="header author" colspan="2" scope="col">'.get_string('startedby', 'forum').'</th>';
        if ($groupmode > 0) {
            echo '<th class="header group" scope="col">'.get_string('group').'</th>';
        }
        if (has_capability('mod/forum:viewdiscussion', $context)) {
            echo '<th class="header replies" scope="col">'.get_string('replies', 'forum').'</th>';
            // If the forum can be tracked, display the unread column.
            if ($cantrack) {
                echo '<th class="header replies" scope="col">'.get_string('unread', 'forum');
                if ($forumtracked) {
                    echo '&nbsp;<a title="'.get_string('markallread', 'forum').
                         '" href="'.$CFG->wwwroot.'/mod/forum/markposts.php?f='.
                         $forum->id.'&amp;mark=read&amp;returnpage=view.php">'.
                         '<img src="'.$OUTPUT->pix_url('t/clear') . '" class="iconsmall" alt="'.get_string('markallread', 'forum').'" /></a>';
                }
                echo '</th>';
            }
        }
        echo '<th class="header lastpost" scope="col">'.get_string('lastpost', 'forum').'</th>';
        echo '</tr>';
        echo '</thead>';
        echo '<tbody>';
    }

    foreach ($discussions as $discussion) {
        if (!empty($replies[$discussion->discussion])) {
            $discussion->replies = $replies[$discussion->discussion]->replies;
            $discussion->lastpostid = $replies[$discussion->discussion]->lastpostid;
        } else {
            $discussion->replies = 0;
        }

        // SPECIAL CASE: The front page can display a news item post to non-logged in users.
        // All posts are read in this case.
        if (!$forumtracked) {
            $discussion->unread = '-';
        } else if (empty($USER)) {
            $discussion->unread = 0;
        } else {
            if (empty($unreads[$discussion->discussion])) {
                $discussion->unread = 0;
            } else {
                $discussion->unread = $unreads[$discussion->discussion];
            }
        }

        if (isloggedin()) {
            $ownpost = ($discussion->userid == $USER->id);
        } else {
            $ownpost=false;
        }
        // Use discussion name instead of subject of first post
        $discussion->subject = $discussion->name;

        switch ($displayformat) {
            case 'header':
                if ($groupmode > 0) {
                    if (isset($groups[$discussion->groupid])) {
                        $group = $groups[$discussion->groupid];
                    } else {
                        $group = $groups[$discussion->groupid] = groups_get_group($discussion->groupid);
                    }
                } else {
                    $group = -1;
                }
                forum_print_discussion_header($discussion, $forum, $group, $strdatestring, $cantrack, $forumtracked,
                    $canviewparticipants, $context);
            break;
            default:
                $link = false;

                if ($discussion->replies) {
                    $link = true;
                } else {
                    $modcontext = get_context_instance(CONTEXT_MODULE, $cm->id);
                    $link = forum_user_can_post($forum, $discussion, $USER, $cm, $course, $modcontext);
                }

                $discussion->forum = $forum->id;

                forum_print_post($discussion, $discussion, $forum, $cm, $course, $ownpost, 0, $link, false);
            break;
        }
    }

    if ($displayformat == "header") {
        echo '</tbody>';
        echo '</table>';
    }

    if ($olddiscussionlink) {
        if ($forum->type == 'news') {
            $strolder = get_string('oldertopics', 'forum');
        } else {
            $strolder = get_string('olderdiscussions', 'forum');
        }
        echo '<div class="forumolddiscuss">';
        echo '<a href="'.$CFG->wwwroot.'/mod/forum/view.php?f='.$forum->id.'&amp;showall=1">';
        echo $strolder.'</a> ...</div>';
    }

    if ($page != -1) { ///Show the paging bar
        echo $OUTPUT->paging_bar($numdiscussions, $page, $perpage, "view.php?f=$forum->id");
    }
}


/**
 * Prints a forum discussion
 *
 * @uses CONTEXT_MODULE
 * @uses FORUM_MODE_FLATNEWEST
 * @uses FORUM_MODE_FLATOLDEST
 * @uses FORUM_MODE_THREADED
 * @uses FORUM_MODE_NESTED
 * @param stdClass $course
 * @param stdClass $cm
 * @param stdClass $forum
 * @param stdClass $discussion
 * @param stdClass $post
 * @param int $mode
 * @param mixed $canreply
 * @param bool $canrate
 */
function forum_print_discussion($course, $cm, $forum, $discussion, $post, $mode, $canreply=NULL, $canrate=false) {
    global $USER, $CFG;

    require_once($CFG->dirroot.'/rating/lib.php');

    $ownpost = (isloggedin() && $USER->id == $post->userid);

    $modcontext = get_context_instance(CONTEXT_MODULE, $cm->id);
    if ($canreply === NULL) {
        $reply = forum_user_can_post($forum, $discussion, $USER, $cm, $course, $modcontext);
    } else {
        $reply = $canreply;
    }

    // $cm holds general cache for forum functions
    $cm->cache = new stdClass;
    $cm->cache->groups      = groups_get_all_groups($course->id, 0, $cm->groupingid);
    $cm->cache->usersgroups = array();

    $posters = array();

    // preload all posts - TODO: improve...
    if ($mode == FORUM_MODE_FLATNEWEST) {
        $sort = "p.created DESC";
    } else {
        $sort = "p.created ASC";
    }

    $forumtracked = forum_tp_is_tracked($forum);
    $posts = forum_get_all_discussion_posts($discussion->id, $sort, $forumtracked);
    $post = $posts[$post->id];

    foreach ($posts as $pid=>$p) {
        $posters[$p->userid] = $p->userid;
    }

    // preload all groups of ppl that posted in this discussion
    if ($postersgroups = groups_get_all_groups($course->id, $posters, $cm->groupingid, 'gm.id, gm.groupid, gm.userid')) {
        foreach($postersgroups as $pg) {
            if (!isset($cm->cache->usersgroups[$pg->userid])) {
                $cm->cache->usersgroups[$pg->userid] = array();
            }
            $cm->cache->usersgroups[$pg->userid][$pg->groupid] = $pg->groupid;
        }
        unset($postersgroups);
    }

    //load ratings
    if ($forum->assessed != RATING_AGGREGATE_NONE) {
        $ratingoptions = new stdClass;
        $ratingoptions->context = $modcontext;
        $ratingoptions->component = 'mod_forum';
        $ratingoptions->ratingarea = 'post';
        $ratingoptions->items = $posts;
        $ratingoptions->aggregate = $forum->assessed;//the aggregation method
        $ratingoptions->scaleid = $forum->scale;
        $ratingoptions->userid = $USER->id;
        if ($forum->type == 'single' or !$discussion->id) {
            $ratingoptions->returnurl = "$CFG->wwwroot/mod/forum/view.php?id=$cm->id";
        } else {
            $ratingoptions->returnurl = "$CFG->wwwroot/mod/forum/discuss.php?d=$discussion->id";
        }
        $ratingoptions->assesstimestart = $forum->assesstimestart;
        $ratingoptions->assesstimefinish = $forum->assesstimefinish;

        $rm = new rating_manager();
        $posts = $rm->get_ratings($ratingoptions);
    }


    $post->forum = $forum->id;   // Add the forum id to the post object, later used by forum_print_post
    $post->forumtype = $forum->type;

    $post->subject = format_string($post->subject);

    $postread = !empty($post->postread);

    forum_print_post($post, $discussion, $forum, $cm, $course, $ownpost, $reply, false,
                         '', '', $postread, true, $forumtracked);

    switch ($mode) {
        case FORUM_MODE_FLATOLDEST :
        case FORUM_MODE_FLATNEWEST :
        default:
            forum_print_posts_flat($course, $cm, $forum, $discussion, $post, $mode, $reply, $forumtracked, $posts);
            break;

        case FORUM_MODE_THREADED :
            forum_print_posts_threaded($course, $cm, $forum, $discussion, $post, 0, $reply, $forumtracked, $posts);
            break;

        case FORUM_MODE_NESTED :
            forum_print_posts_nested($course, $cm, $forum, $discussion, $post, $reply, $forumtracked, $posts);
            break;
    }
}


/**
 * @global object
 * @global object
 * @uses FORUM_MODE_FLATNEWEST
 * @param object $course
 * @param object $cm
 * @param object $forum
 * @param object $discussion
 * @param object $post
 * @param object $mode
 * @param bool $reply
 * @param bool $forumtracked
 * @param array $posts
 * @return void
 */
function forum_print_posts_flat($course, &$cm, $forum, $discussion, $post, $mode, $reply, $forumtracked, $posts) {
    global $USER, $CFG;

    $link  = false;

    if ($mode == FORUM_MODE_FLATNEWEST) {
        $sort = "ORDER BY created DESC";
    } else {
        $sort = "ORDER BY created ASC";
    }

    foreach ($posts as $post) {
        if (!$post->parent) {
            continue;
        }
        $post->subject = format_string($post->subject);
        $ownpost = ($USER->id == $post->userid);

        $postread = !empty($post->postread);

        forum_print_post($post, $discussion, $forum, $cm, $course, $ownpost, $reply, $link,
                             '', '', $postread, true, $forumtracked);
    }
}

/**
 * @todo Document this function
 *
 * @global object
 * @global object
 * @uses CONTEXT_MODULE
 * @return void
 */
function forum_print_posts_threaded($course, &$cm, $forum, $discussion, $parent, $depth, $reply, $forumtracked, $posts) {
    global $USER, $CFG;

    $link  = false;

    if (!empty($posts[$parent->id]->children)) {
        $posts = $posts[$parent->id]->children;

        $modcontext       = get_context_instance(CONTEXT_MODULE, $cm->id);
        $canviewfullnames = has_capability('moodle/site:viewfullnames', $modcontext);

        foreach ($posts as $post) {

            echo '<div class="indent">';
            if ($depth > 0) {
                $ownpost = ($USER->id == $post->userid);
                $post->subject = format_string($post->subject);

                $postread = !empty($post->postread);

                forum_print_post($post, $discussion, $forum, $cm, $course, $ownpost, $reply, $link,
                                     '', '', $postread, true, $forumtracked);
            } else {
                if (!forum_user_can_see_post($forum, $discussion, $post, NULL, $cm)) {
                    echo "</div>\n";
                    continue;
                }
                $by = new stdClass();
                $by->name = fullname($post, $canviewfullnames);
                $by->date = userdate($post->modified);

                if ($forumtracked) {
                    if (!empty($post->postread)) {
                        $style = '<span class="forumthread read">';
                    } else {
                        $style = '<span class="forumthread unread">';
                    }
                } else {
                    $style = '<span class="forumthread">';
                }
                echo $style."<a name=\"$post->id\"></a>".
                     "<a href=\"discuss.php?d=$post->discussion&amp;parent=$post->id\">".format_string($post->subject,true)."</a> ";
                print_string("bynameondate", "forum", $by);
                echo "</span>";
            }

            forum_print_posts_threaded($course, $cm, $forum, $discussion, $post, $depth-1, $reply, $forumtracked, $posts);
            echo "</div>\n";
        }
    }
}

/**
 * @todo Document this function
 * @global object
 * @global object
 * @return void
 */
function forum_print_posts_nested($course, &$cm, $forum, $discussion, $parent, $reply, $forumtracked, $posts) {
    global $USER, $CFG;

    $link  = false;

    if (!empty($posts[$parent->id]->children)) {
        $posts = $posts[$parent->id]->children;

        foreach ($posts as $post) {

            echo '<div class="indent">';
            if (!isloggedin()) {
                $ownpost = false;
            } else {
                $ownpost = ($USER->id == $post->userid);
            }

            $post->subject = format_string($post->subject);
            $postread = !empty($post->postread);

            forum_print_post($post, $discussion, $forum, $cm, $course, $ownpost, $reply, $link,
                                 '', '', $postread, true, $forumtracked);
            forum_print_posts_nested($course, $cm, $forum, $discussion, $post, $reply, $forumtracked, $posts);
            echo "</div>\n";
        }
    }
}

/**
 * Returns all forum posts since a given time in specified forum.
 *
 * @todo Document this functions args
 * @global object
 * @global object
 * @global object
 * @global object
 */
function forum_get_recent_mod_activity(&$activities, &$index, $timestart, $courseid, $cmid, $userid=0, $groupid=0)  {
    global $CFG, $COURSE, $USER, $DB;

    if ($COURSE->id == $courseid) {
        $course = $COURSE;
    } else {
        $course = $DB->get_record('course', array('id' => $courseid));
    }

    $modinfo =& get_fast_modinfo($course);

    $cm = $modinfo->cms[$cmid];
    $params = array($timestart, $cm->instance);

    if ($userid) {
        $userselect = "AND u.id = ?";
        $params[] = $userid;
    } else {
        $userselect = "";
    }

    if ($groupid) {
        $groupselect = "AND gm.groupid = ?";
        $groupjoin   = "JOIN {groups_members} gm ON  gm.userid=u.id";
        $params[] = $groupid;
    } else {
        $groupselect = "";
        $groupjoin   = "";
    }

    if (!$posts = $DB->get_records_sql("SELECT p.*, f.type AS forumtype, d.forum, d.groupid,
                                              d.timestart, d.timeend, d.userid AS duserid,
                                              u.firstname, u.lastname, u.email, u.picture, u.imagealt, u.email
                                         FROM {forum_posts} p
                                              JOIN {forum_discussions} d ON d.id = p.discussion
                                              JOIN {forum} f             ON f.id = d.forum
                                              JOIN {user} u              ON u.id = p.userid
                                              $groupjoin
                                        WHERE p.created > ? AND f.id = ?
                                              $userselect $groupselect
                                     ORDER BY p.id ASC", $params)) { // order by initial posting date
         return;
    }

    $groupmode       = groups_get_activity_groupmode($cm, $course);
    $cm_context      = get_context_instance(CONTEXT_MODULE, $cm->id);
    $viewhiddentimed = has_capability('mod/forum:viewhiddentimedposts', $cm_context);
    $accessallgroups = has_capability('moodle/site:accessallgroups', $cm_context);

    if (is_null($modinfo->groups)) {
        $modinfo->groups = groups_get_user_groups($course->id); // load all my groups and cache it in modinfo
    }

    $printposts = array();
    foreach ($posts as $post) {

        if (!empty($CFG->forum_enabletimedposts) and $USER->id != $post->duserid
          and (($post->timestart > 0 and $post->timestart > time()) or ($post->timeend > 0 and $post->timeend < time()))) {
            if (!$viewhiddentimed) {
                continue;
            }
        }

        if ($groupmode) {
            if ($post->groupid == -1 or $groupmode == VISIBLEGROUPS or $accessallgroups) {
                // oki (Open discussions have groupid -1)
            } else {
                // separate mode
                if (isguestuser()) {
                    // shortcut
                    continue;
                }

                if (!array_key_exists($post->groupid, $modinfo->groups[0])) {
                    continue;
                }
            }
        }

        $printposts[] = $post;
    }

    if (!$printposts) {
        return;
    }

    $aname = format_string($cm->name,true);

    foreach ($printposts as $post) {
        $tmpactivity = new stdClass();

        $tmpactivity->type         = 'forum';
        $tmpactivity->cmid         = $cm->id;
        $tmpactivity->name         = $aname;
        $tmpactivity->sectionnum   = $cm->sectionnum;
        $tmpactivity->timestamp    = $post->modified;

        $tmpactivity->content = new stdClass();
        $tmpactivity->content->id         = $post->id;
        $tmpactivity->content->discussion = $post->discussion;
        $tmpactivity->content->subject    = format_string($post->subject);
        $tmpactivity->content->parent     = $post->parent;

        $tmpactivity->user = new stdClass();
        $tmpactivity->user->id        = $post->userid;
        $tmpactivity->user->firstname = $post->firstname;
        $tmpactivity->user->lastname  = $post->lastname;
        $tmpactivity->user->picture   = $post->picture;
        $tmpactivity->user->imagealt  = $post->imagealt;
        $tmpactivity->user->email     = $post->email;

        $activities[$index++] = $tmpactivity;
    }

    return;
}

/**
 * @todo Document this function
 * @global object
 */
function forum_print_recent_mod_activity($activity, $courseid, $detail, $modnames, $viewfullnames) {
    global $CFG, $OUTPUT;

    if ($activity->content->parent) {
        $class = 'reply';
    } else {
        $class = 'discussion';
    }

    echo '<table border="0" cellpadding="3" cellspacing="0" class="forum-recent">';

    echo "<tr><td class=\"userpicture\" valign=\"top\">";
    echo $OUTPUT->user_picture($activity->user, array('courseid'=>$courseid));
    echo "</td><td class=\"$class\">";

    echo '<div class="title">';
    if ($detail) {
        $aname = s($activity->name);
        echo "<img src=\"" . $OUTPUT->pix_url('icon', $activity->type) . "\" ".
             "class=\"icon\" alt=\"{$aname}\" />";
    }
    echo "<a href=\"$CFG->wwwroot/mod/forum/discuss.php?d={$activity->content->discussion}"
         ."#p{$activity->content->id}\">{$activity->content->subject}</a>";
    echo '</div>';

    echo '<div class="user">';
    $fullname = fullname($activity->user, $viewfullnames);
    echo "<a href=\"$CFG->wwwroot/user/view.php?id={$activity->user->id}&amp;course=$courseid\">"
         ."{$fullname}</a> - ".userdate($activity->timestamp);
    echo '</div>';
      echo "</td></tr></table>";

    return;
}

/**
 * recursively sets the discussion field to $discussionid on $postid and all its children
 * used when pruning a post
 *
 * @global object
 * @param int $postid
 * @param int $discussionid
 * @return bool
 */
function forum_change_discussionid($postid, $discussionid) {
    global $DB;
    $DB->set_field('forum_posts', 'discussion', $discussionid, array('id' => $postid));
    if ($posts = $DB->get_records('forum_posts', array('parent' => $postid))) {
        foreach ($posts as $post) {
            forum_change_discussionid($post->id, $discussionid);
        }
    }
    return true;
}

/**
 * Prints the editing button on subscribers page
 *
 * @global object
 * @global object
 * @param int $courseid
 * @param int $forumid
 * @return string
 */
function forum_update_subscriptions_button($courseid, $forumid) {
    global $CFG, $USER;

    if (!empty($USER->subscriptionsediting)) {
        $string = get_string('turneditingoff');
        $edit = "off";
    } else {
        $string = get_string('turneditingon');
        $edit = "on";
    }

    return "<form method=\"get\" action=\"$CFG->wwwroot/mod/forum/subscribers.php\">".
           "<input type=\"hidden\" name=\"id\" value=\"$forumid\" />".
           "<input type=\"hidden\" name=\"edit\" value=\"$edit\" />".
           "<input type=\"submit\" value=\"$string\" /></form>";
}

/**
 * This function gets run whenever user is enrolled into course
 *
 * @param object $cp
 * @return void
 */
function forum_user_enrolled($cp) {
    $context = get_context_instance(CONTEXT_COURSE, $cp->courseid);
    forum_add_user_default_subscriptions($cp->userid, $context);
}


/**
 * This function gets run whenever user is unenrolled from course
 *
 * @param object $cp
 * @return void
 */
function forum_user_unenrolled($cp) {
    if ($cp->lastenrol) {
        $context = get_context_instance(CONTEXT_COURSE, $cp->courseid);
        forum_remove_user_subscriptions($cp->userid, $context);
        forum_remove_user_tracking($cp->userid, $context);
    }
}


/**
 * Add subscriptions for new users
 *
 * @global object
 * @uses CONTEXT_SYSTEM
 * @uses CONTEXT_COURSE
 * @uses CONTEXT_COURSECAT
 * @uses FORUM_INITIALSUBSCRIBE
 * @param int $userid
 * @param object $context
 * @return bool
 */
function forum_add_user_default_subscriptions($userid, $context) {
    global $DB;
    if (empty($context->contextlevel)) {
        return false;
    }

    switch ($context->contextlevel) {

        case CONTEXT_SYSTEM:   // For the whole site
             $rs = $DB->get_recordset('course',null,'','id');
             foreach ($rs as $course) {
                 $subcontext = get_context_instance(CONTEXT_COURSE, $course->id);
                 forum_add_user_default_subscriptions($userid, $subcontext);
             }
             $rs->close();
             break;

        case CONTEXT_COURSECAT:   // For a whole category
             $rs = $DB->get_recordset('course', array('category' => $context->instanceid),'','id');
             foreach ($rs as $course) {
                 $subcontext = get_context_instance(CONTEXT_COURSE, $course->id);
                 forum_add_user_default_subscriptions($userid, $subcontext);
             }
             $rs->close();
             if ($categories = $DB->get_records('course_categories', array('parent' => $context->instanceid))) {
                 foreach ($categories as $category) {
                     $subcontext = get_context_instance(CONTEXT_COURSECAT, $category->id);
                     forum_add_user_default_subscriptions($userid, $subcontext);
                 }
             }
             break;


        case CONTEXT_COURSE:   // For a whole course
             if (is_enrolled($context, $userid)) {
                if ($course = $DB->get_record('course', array('id' => $context->instanceid))) {
                     if ($forums = get_all_instances_in_course('forum', $course, $userid, false)) {
                         foreach ($forums as $forum) {
                             if ($forum->forcesubscribe != FORUM_INITIALSUBSCRIBE) {
                                 continue;
                             }
                             if ($modcontext = get_context_instance(CONTEXT_MODULE, $forum->coursemodule)) {
                                 if (has_capability('mod/forum:viewdiscussion', $modcontext, $userid)) {
                                     forum_subscribe($userid, $forum->id);
                                 }
                             }
                         }
                     }
                 }
             }
             break;

        case CONTEXT_MODULE:   // Just one forum
            if (has_capability('mod/forum:initialsubscriptions', $context, $userid)) {
                 if ($cm = get_coursemodule_from_id('forum', $context->instanceid)) {
                     if ($forum = $DB->get_record('forum', array('id' => $cm->instance))) {
                         if ($forum->forcesubscribe != FORUM_INITIALSUBSCRIBE) {
                             continue;
                         }
                         if (has_capability('mod/forum:viewdiscussion', $context, $userid)) {
                             forum_subscribe($userid, $forum->id);
                         }
                     }
                 }
            }
            break;
    }

    return true;
}


/**
 * Remove subscriptions for a user in a context
 *
 * @global object
 * @global object
 * @uses CONTEXT_SYSTEM
 * @uses CONTEXT_COURSECAT
 * @uses CONTEXT_COURSE
 * @uses CONTEXT_MODULE
 * @param int $userid
 * @param object $context
 * @return bool
 */
function forum_remove_user_subscriptions($userid, $context) {

    global $CFG, $DB;

    if (empty($context->contextlevel)) {
        return false;
    }

    switch ($context->contextlevel) {

        case CONTEXT_SYSTEM:   // For the whole site
            // find all courses in which this user has a forum subscription
            if ($courses = $DB->get_records_sql("SELECT c.id
                                                  FROM {course} c,
                                                       {forum_subscriptions} fs,
                                                       {forum} f
                                                       WHERE c.id = f.course AND f.id = fs.forum AND fs.userid = ?
                                                       GROUP BY c.id", array($userid))) {

                foreach ($courses as $course) {
                    $subcontext = get_context_instance(CONTEXT_COURSE, $course->id);
                    forum_remove_user_subscriptions($userid, $subcontext);
                }
            }
            break;

        case CONTEXT_COURSECAT:   // For a whole category
             if ($courses = $DB->get_records('course', array('category' => $context->instanceid), '', 'id')) {
                 foreach ($courses as $course) {
                     $subcontext = get_context_instance(CONTEXT_COURSE, $course->id);
                     forum_remove_user_subscriptions($userid, $subcontext);
                 }
             }
             if ($categories = $DB->get_records('course_categories', array('parent' => $context->instanceid), '', 'id')) {
                 foreach ($categories as $category) {
                     $subcontext = get_context_instance(CONTEXT_COURSECAT, $category->id);
                     forum_remove_user_subscriptions($userid, $subcontext);
                 }
             }
             break;

        case CONTEXT_COURSE:   // For a whole course
            if (!is_enrolled($context, $userid)) {
                 if ($course = $DB->get_record('course', array('id' => $context->instanceid), 'id')) {
                    // find all forums in which this user has a subscription, and its coursemodule id
                    if ($forums = $DB->get_records_sql("SELECT f.id, cm.id as coursemodule
                                                         FROM {forum} f,
                                                              {modules} m,
                                                              {course_modules} cm,
                                                              {forum_subscriptions} fs
                                                        WHERE fs.userid = ? AND f.course = ?
                                                              AND fs.forum = f.id AND cm.instance = f.id
                                                              AND cm.module = m.id AND m.name = 'forum'", array($userid, $context->instanceid))) {

                         foreach ($forums as $forum) {
                             if ($modcontext = get_context_instance(CONTEXT_MODULE, $forum->coursemodule)) {
                                 if (!has_capability('mod/forum:viewdiscussion', $modcontext, $userid)) {
                                     forum_unsubscribe($userid, $forum->id);
                                 }
                             }
                         }
                     }
                 }
            }
            break;

        case CONTEXT_MODULE:   // Just one forum
            if (!is_enrolled($context, $userid)) {
                 if ($cm = get_coursemodule_from_id('forum', $context->instanceid)) {
                     if ($forum = $DB->get_record('forum', array('id' => $cm->instance))) {
                         if (!has_capability('mod/forum:viewdiscussion', $context, $userid)) {
                             forum_unsubscribe($userid, $forum->id);
                         }
                     }
                 }
            }
            break;
    }

    return true;
}

// Functions to do with read tracking.

/**
 * Remove post tracking for a user in a context
 *
 * @global object
 * @global object
 * @uses CONTEXT_SYSTEM
 * @uses CONTEXT_COURSECAT
 * @uses CONTEXT_COURSE
 * @uses CONTEXT_MODULE
 * @param int $userid
 * @param object $context
 * @return bool
 */
function forum_remove_user_tracking($userid, $context) {

    global $CFG, $DB;

    if (empty($context->contextlevel)) {
        return false;
    }

    switch ($context->contextlevel) {

        case CONTEXT_SYSTEM:   // For the whole site
            // find all courses in which this user has tracking info
            $allcourses = array();
            if ($courses = $DB->get_records_sql("SELECT c.id
                                                  FROM {course} c,
                                                       {forum_read} fr,
                                                       {forum} f
                                                       WHERE c.id = f.course AND f.id = fr.forumid AND fr.userid = ?
                                                       GROUP BY c.id", array($userid))) {

                $allcourses = $allcourses + $courses;
            }
            if ($courses = $DB->get_records_sql("SELECT c.id
                                              FROM {course} c,
                                                   {forum_track_prefs} ft,
                                                   {forum} f
                                             WHERE c.id = f.course AND f.id = ft.forumid AND ft.userid = ?", array($userid))) {

                $allcourses = $allcourses + $courses;
            }
            foreach ($allcourses as $course) {
                $subcontext = get_context_instance(CONTEXT_COURSE, $course->id);
                forum_remove_user_tracking($userid, $subcontext);
            }
            break;

        case CONTEXT_COURSECAT:   // For a whole category
             if ($courses = $DB->get_records('course', array('category' => $context->instanceid), '', 'id')) {
                 foreach ($courses as $course) {
                     $subcontext = get_context_instance(CONTEXT_COURSE, $course->id);
                     forum_remove_user_tracking($userid, $subcontext);
                 }
             }
             if ($categories = $DB->get_records('course_categories', array('parent' => $context->instanceid), '', 'id')) {
                 foreach ($categories as $category) {
                     $subcontext = get_context_instance(CONTEXT_COURSECAT, $category->id);
                     forum_remove_user_tracking($userid, $subcontext);
                 }
             }
             break;

        case CONTEXT_COURSE:   // For a whole course
            if (!is_enrolled($context, $userid)) {
                 if ($course = $DB->get_record('course', array('id' => $context->instanceid), 'id')) {
                    // find all forums in which this user has reading tracked
                    if ($forums = $DB->get_records_sql("SELECT DISTINCT f.id, cm.id as coursemodule
                                                     FROM {forum} f,
                                                          {modules} m,
                                                          {course_modules} cm,
                                                          {forum_read} fr
                                                    WHERE fr.userid = ? AND f.course = ?
                                                          AND fr.forumid = f.id AND cm.instance = f.id
                                                          AND cm.module = m.id AND m.name = 'forum'", array($userid, $context->instanceid))) {

                         foreach ($forums as $forum) {
                             if ($modcontext = get_context_instance(CONTEXT_MODULE, $forum->coursemodule)) {
                                 if (!has_capability('mod/forum:viewdiscussion', $modcontext, $userid)) {
                                    forum_tp_delete_read_records($userid, -1, -1, $forum->id);
                                 }
                             }
                         }
                     }

                    // find all forums in which this user has a disabled tracking
                    if ($forums = $DB->get_records_sql("SELECT f.id, cm.id as coursemodule
                                                     FROM {forum} f,
                                                          {modules} m,
                                                          {course_modules} cm,
                                                          {forum_track_prefs} ft
                                                    WHERE ft.userid = ? AND f.course = ?
                                                          AND ft.forumid = f.id AND cm.instance = f.id
                                                          AND cm.module = m.id AND m.name = 'forum'", array($userid, $context->instanceid))) {

                         foreach ($forums as $forum) {
                             if ($modcontext = get_context_instance(CONTEXT_MODULE, $forum->coursemodule)) {
                                 if (!has_capability('mod/forum:viewdiscussion', $modcontext, $userid)) {
                                    $DB->delete_records('forum_track_prefs', array('userid' => $userid, 'forumid' => $forum->id));
                                 }
                             }
                         }
                     }
                 }
            }
            break;

        case CONTEXT_MODULE:   // Just one forum
            if (!is_enrolled($context, $userid)) {
                 if ($cm = get_coursemodule_from_id('forum', $context->instanceid)) {
                     if ($forum = $DB->get_record('forum', array('id' => $cm->instance))) {
                         if (!has_capability('mod/forum:viewdiscussion', $context, $userid)) {
                            $DB->delete_records('forum_track_prefs', array('userid' => $userid, 'forumid' => $forum->id));
                            forum_tp_delete_read_records($userid, -1, -1, $forum->id);
                         }
                     }
                 }
            }
            break;
    }

    return true;
}

/**
 * Mark posts as read.
 *
 * @global object
 * @global object
 * @param object $user object
 * @param array $postids array of post ids
 * @return boolean success
 */
function forum_tp_mark_posts_read($user, $postids) {
    global $CFG, $DB;

    if (!forum_tp_can_track_forums(false, $user)) {
        return true;
    }

    $status = true;

    $now = time();
    $cutoffdate = $now - ($CFG->forum_oldpostdays * 24 * 3600);

    if (empty($postids)) {
        return true;

    } else if (count($postids) > 200) {
        while ($part = array_splice($postids, 0, 200)) {
            $status = forum_tp_mark_posts_read($user, $part) && $status;
        }
        return $status;
    }

    list($usql, $params) = $DB->get_in_or_equal($postids);
    $params[] = $user->id;

    $sql = "SELECT id
              FROM {forum_read}
             WHERE postid $usql AND userid = ?";
    if ($existing = $DB->get_records_sql($sql, $params)) {
        $existing = array_keys($existing);
    } else {
        $existing = array();
    }

    $new = array_diff($postids, $existing);

    if ($new) {
        list($usql, $new_params) = $DB->get_in_or_equal($new);
        $params = array($user->id, $now, $now, $user->id, $cutoffdate);
        $params = array_merge($params, $new_params);

        $sql = "INSERT INTO {forum_read} (userid, postid, discussionid, forumid, firstread, lastread)

                SELECT ?, p.id, p.discussion, d.forum, ?, ?
                  FROM {forum_posts} p
                       JOIN {forum_discussions} d       ON d.id = p.discussion
                       JOIN {forum} f                   ON f.id = d.forum
                       LEFT JOIN {forum_track_prefs} tf ON (tf.userid = ? AND tf.forumid = f.id)
                 WHERE p.id $usql
                       AND p.modified >= ?
                       AND (f.trackingtype = ".FORUM_TRACKING_ON."
                            OR (f.trackingtype = ".FORUM_TRACKING_OPTIONAL." AND tf.id IS NULL))";
        $status = $DB->execute($sql, $params) && $status;
    }

    if ($existing) {
        list($usql, $new_params) = $DB->get_in_or_equal($existing);
        $params = array($now, $user->id);
        $params = array_merge($params, $new_params);

        $sql = "UPDATE {forum_read}
                   SET lastread = ?
                 WHERE userid = ? AND postid $usql";
        $status = $DB->execute($sql, $params) && $status;
    }

    return $status;
}

/**
 * Mark post as read.
 * @global object
 * @global object
 * @param int $userid
 * @param int $postid
 */
function forum_tp_add_read_record($userid, $postid) {
    global $CFG, $DB;

    $now = time();
    $cutoffdate = $now - ($CFG->forum_oldpostdays * 24 * 3600);

    if (!$DB->record_exists('forum_read', array('userid' => $userid, 'postid' => $postid))) {
        $sql = "INSERT INTO {forum_read} (userid, postid, discussionid, forumid, firstread, lastread)

                SELECT ?, p.id, p.discussion, d.forum, ?, ?
                  FROM {forum_posts} p
                       JOIN {forum_discussions} d ON d.id = p.discussion
                 WHERE p.id = ? AND p.modified >= ?";
        return $DB->execute($sql, array($userid, $now, $now, $postid, $cutoffdate));

    } else {
        $sql = "UPDATE {forum_read}
                   SET lastread = ?
                 WHERE userid = ? AND postid = ?";
        return $DB->execute($sql, array($now, $userid, $userid));
    }
}

/**
 * Returns all records in the 'forum_read' table matching the passed keys, indexed
 * by userid.
 *
 * @global object
 * @param int $userid
 * @param int $postid
 * @param int $discussionid
 * @param int $forumid
 * @return array
 */
function forum_tp_get_read_records($userid=-1, $postid=-1, $discussionid=-1, $forumid=-1) {
    global $DB;
    $select = '';
    $params = array();

    if ($userid > -1) {
        if ($select != '') $select .= ' AND ';
        $select .= 'userid = ?';
        $params[] = $userid;
    }
    if ($postid > -1) {
        if ($select != '') $select .= ' AND ';
        $select .= 'postid = ?';
        $params[] = $postid;
    }
    if ($discussionid > -1) {
        if ($select != '') $select .= ' AND ';
        $select .= 'discussionid = ?';
        $params[] = $discussionid;
    }
    if ($forumid > -1) {
        if ($select != '') $select .= ' AND ';
        $select .= 'forumid = ?';
        $params[] = $forumid;
    }

    return $DB->get_records_select('forum_read', $select, $params);
}

/**
 * Returns all read records for the provided user and discussion, indexed by postid.
 *
 * @global object
 * @param inti $userid
 * @param int $discussionid
 */
function forum_tp_get_discussion_read_records($userid, $discussionid) {
    global $DB;
    $select = 'userid = ? AND discussionid = ?';
    $fields = 'postid, firstread, lastread';
    return $DB->get_records_select('forum_read', $select, array($userid, $discussionid), '', $fields);
}

/**
 * If its an old post, do nothing. If the record exists, the maintenance will clear it up later.
 *
 * @return bool
 */
function forum_tp_mark_post_read($userid, $post, $forumid) {
    if (!forum_tp_is_post_old($post)) {
        return forum_tp_add_read_record($userid, $post->id);
    } else {
        return true;
    }
}

/**
 * Marks a whole forum as read, for a given user
 *
 * @global object
 * @global object
 * @param object $user
 * @param int $forumid
 * @param int|bool $groupid
 * @return bool
 */
function forum_tp_mark_forum_read($user, $forumid, $groupid=false) {
    global $CFG, $DB;

    $cutoffdate = time() - ($CFG->forum_oldpostdays*24*60*60);

    $groupsel = "";
    $params = array($user->id, $forumid, $cutoffdate);

    if ($groupid !== false) {
        $groupsel = " AND (d.groupid = ? OR d.groupid = -1)";
        $params[] = $groupid;
    }

    $sql = "SELECT p.id
              FROM {forum_posts} p
                   LEFT JOIN {forum_discussions} d ON d.id = p.discussion
                   LEFT JOIN {forum_read} r        ON (r.postid = p.id AND r.userid = ?)
             WHERE d.forum = ?
                   AND p.modified >= ? AND r.id is NULL
                   $groupsel";

    if ($posts = $DB->get_records_sql($sql, $params)) {
        $postids = array_keys($posts);
        return forum_tp_mark_posts_read($user, $postids);
    }

    return true;
}

/**
 * Marks a whole discussion as read, for a given user
 *
 * @global object
 * @global object
 * @param object $user
 * @param int $discussionid
 * @return bool
 */
function forum_tp_mark_discussion_read($user, $discussionid) {
    global $CFG, $DB;

    $cutoffdate = time() - ($CFG->forum_oldpostdays*24*60*60);

    $sql = "SELECT p.id
              FROM {forum_posts} p
                   LEFT JOIN {forum_read} r ON (r.postid = p.id AND r.userid = ?)
             WHERE p.discussion = ?
                   AND p.modified >= ? AND r.id is NULL";

    if ($posts = $DB->get_records_sql($sql, array($user->id, $discussionid, $cutoffdate))) {
        $postids = array_keys($posts);
        return forum_tp_mark_posts_read($user, $postids);
    }

    return true;
}

/**
 * @global object
 * @param int $userid
 * @param object $post
 */
function forum_tp_is_post_read($userid, $post) {
    global $DB;
    return (forum_tp_is_post_old($post) ||
            $DB->record_exists('forum_read', array('userid' => $userid, 'postid' => $post->id)));
}

/**
 * @global object
 * @param object $post
 * @param int $time Defautls to time()
 */
function forum_tp_is_post_old($post, $time=null) {
    global $CFG;

    if (is_null($time)) {
        $time = time();
    }
    return ($post->modified < ($time - ($CFG->forum_oldpostdays * 24 * 3600)));
}

/**
 * Returns the count of records for the provided user and discussion.
 *
 * @global object
 * @global object
 * @param int $userid
 * @param int $discussionid
 * @return bool
 */
function forum_tp_count_discussion_read_records($userid, $discussionid) {
    global $CFG, $DB;

    $cutoffdate = isset($CFG->forum_oldpostdays) ? (time() - ($CFG->forum_oldpostdays*24*60*60)) : 0;

    $sql = 'SELECT COUNT(DISTINCT p.id) '.
           'FROM {forum_discussions} d '.
           'LEFT JOIN {forum_read} r ON d.id = r.discussionid AND r.userid = ? '.
           'LEFT JOIN {forum_posts} p ON p.discussion = d.id '.
                'AND (p.modified < ? OR p.id = r.postid) '.
           'WHERE d.id = ? ';

    return ($DB->count_records_sql($sql, array($userid, $cutoffdate, $discussionid)));
}

/**
 * Returns the count of records for the provided user and discussion.
 *
 * @global object
 * @global object
 * @param int $userid
 * @param int $discussionid
 * @return int
 */
function forum_tp_count_discussion_unread_posts($userid, $discussionid) {
    global $CFG, $DB;

    $cutoffdate = isset($CFG->forum_oldpostdays) ? (time() - ($CFG->forum_oldpostdays*24*60*60)) : 0;

    $sql = 'SELECT COUNT(p.id) '.
           'FROM {forum_posts} p '.
           'LEFT JOIN {forum_read} r ON r.postid = p.id AND r.userid = ? '.
           'WHERE p.discussion = ? '.
                'AND p.modified >= ? AND r.id is NULL';

    return $DB->count_records_sql($sql, array($userid, $cutoffdate, $discussionid));
}

/**
 * Returns the count of posts for the provided forum and [optionally] group.
 * @global object
 * @global object
 * @param int $forumid
 * @param int|bool $groupid
 * @return int
 */
function forum_tp_count_forum_posts($forumid, $groupid=false) {
    global $CFG, $DB;
    $params = array($forumid);
    $sql = 'SELECT COUNT(*) '.
           'FROM {forum_posts} fp,{forum_discussions} fd '.
           'WHERE fd.forum = ? AND fp.discussion = fd.id';
    if ($groupid !== false) {
        $sql .= ' AND (fd.groupid = ? OR fd.groupid = -1)';
        $params[] = $groupid;
    }
    $count = $DB->count_records_sql($sql, $params);


    return $count;
}

/**
 * Returns the count of records for the provided user and forum and [optionally] group.
 * @global object
 * @global object
 * @param int $userid
 * @param int $forumid
 * @param int|bool $groupid
 * @return int
 */
function forum_tp_count_forum_read_records($userid, $forumid, $groupid=false) {
    global $CFG, $DB;

    $cutoffdate = time() - ($CFG->forum_oldpostdays*24*60*60);

    $groupsel = '';
    $params = array($userid, $forumid, $cutoffdate);
    if ($groupid !== false) {
        $groupsel = "AND (d.groupid = ? OR d.groupid = -1)";
        $params[] = $groupid;
    }

    $sql = "SELECT COUNT(p.id)
              FROM  {forum_posts} p
                    JOIN {forum_discussions} d ON d.id = p.discussion
                    LEFT JOIN {forum_read} r   ON (r.postid = p.id AND r.userid= ?)
              WHERE d.forum = ?
                    AND (p.modified < $cutoffdate OR (p.modified >= ? AND r.id IS NOT NULL))
                    $groupsel";

    return $DB->get_field_sql($sql, $params);
}

/**
 * Returns the count of records for the provided user and course.
 * Please note that group access is ignored!
 *
 * @global object
 * @global object
 * @param int $userid
 * @param int $courseid
 * @return array
 */
function forum_tp_get_course_unread_posts($userid, $courseid) {
    global $CFG, $DB;

    $now = round(time(), -2); // db cache friendliness
    $cutoffdate = $now - ($CFG->forum_oldpostdays*24*60*60);
    $params = array($userid, $userid, $courseid, $cutoffdate);

    if (!empty($CFG->forum_enabletimedposts)) {
        $timedsql = "AND d.timestart < ? AND (d.timeend = 0 OR d.timeend > ?)";
        $params[] = $now;
        $params[] = $now;
    } else {
        $timedsql = "";
    }

    $sql = "SELECT f.id, COUNT(p.id) AS unread
              FROM {forum_posts} p
                   JOIN {forum_discussions} d       ON d.id = p.discussion
                   JOIN {forum} f                   ON f.id = d.forum
                   JOIN {course} c                  ON c.id = f.course
                   LEFT JOIN {forum_read} r         ON (r.postid = p.id AND r.userid = ?)
                   LEFT JOIN {forum_track_prefs} tf ON (tf.userid = ? AND tf.forumid = f.id)
             WHERE f.course = ?
                   AND p.modified >= ? AND r.id is NULL
                   AND (f.trackingtype = ".FORUM_TRACKING_ON."
                        OR (f.trackingtype = ".FORUM_TRACKING_OPTIONAL." AND tf.id IS NULL))
                   $timedsql
          GROUP BY f.id";

    if ($return = $DB->get_records_sql($sql, $params)) {
        return $return;
    }

    return array();
}

/**
 * Returns the count of records for the provided user and forum and [optionally] group.
 *
 * @global object
 * @global object
 * @global object
 * @param object $cm
 * @param object $course
 * @return int
 */
function forum_tp_count_forum_unread_posts($cm, $course) {
    global $CFG, $USER, $DB;

    static $readcache = array();

    $forumid = $cm->instance;

    if (!isset($readcache[$course->id])) {
        $readcache[$course->id] = array();
        if ($counts = forum_tp_get_course_unread_posts($USER->id, $course->id)) {
            foreach ($counts as $count) {
                $readcache[$course->id][$count->id] = $count->unread;
            }
        }
    }

    if (empty($readcache[$course->id][$forumid])) {
        // no need to check group mode ;-)
        return 0;
    }

    $groupmode = groups_get_activity_groupmode($cm, $course);

    if ($groupmode != SEPARATEGROUPS) {
        return $readcache[$course->id][$forumid];
    }

    if (has_capability('moodle/site:accessallgroups', get_context_instance(CONTEXT_MODULE, $cm->id))) {
        return $readcache[$course->id][$forumid];
    }

    require_once($CFG->dirroot.'/course/lib.php');

    $modinfo =& get_fast_modinfo($course);
    if (is_null($modinfo->groups)) {
        $modinfo->groups = groups_get_user_groups($course->id, $USER->id);
    }

    $mygroups = $modinfo->groups[$cm->groupingid];

    // add all groups posts
    if (empty($mygroups)) {
        $mygroups = array(-1=>-1);
    } else {
        $mygroups[-1] = -1;
    }

    list ($groups_sql, $groups_params) = $DB->get_in_or_equal($mygroups);

    $now = round(time(), -2); // db cache friendliness
    $cutoffdate = $now - ($CFG->forum_oldpostdays*24*60*60);
    $params = array($USER->id, $forumid, $cutoffdate);

    if (!empty($CFG->forum_enabletimedposts)) {
        $timedsql = "AND d.timestart < ? AND (d.timeend = 0 OR d.timeend > ?)";
        $params[] = $now;
        $params[] = $now;
    } else {
        $timedsql = "";
    }

    $params = array_merge($params, $groups_params);

    $sql = "SELECT COUNT(p.id)
              FROM {forum_posts} p
                   JOIN {forum_discussions} d ON p.discussion = d.id
                   LEFT JOIN {forum_read} r   ON (r.postid = p.id AND r.userid = ?)
             WHERE d.forum = ?
                   AND p.modified >= ? AND r.id is NULL
                   $timedsql
                   AND d.groupid $groups_sql";

    return $DB->get_field_sql($sql, $params);
}

/**
 * Deletes read records for the specified index. At least one parameter must be specified.
 *
 * @global object
 * @param int $userid
 * @param int $postid
 * @param int $discussionid
 * @param int $forumid
 * @return bool
 */
function forum_tp_delete_read_records($userid=-1, $postid=-1, $discussionid=-1, $forumid=-1) {
    global $DB;
    $params = array();

    $select = '';
    if ($userid > -1) {
        if ($select != '') $select .= ' AND ';
        $select .= 'userid = ?';
        $params[] = $userid;
    }
    if ($postid > -1) {
        if ($select != '') $select .= ' AND ';
        $select .= 'postid = ?';
        $params[] = $postid;
    }
    if ($discussionid > -1) {
        if ($select != '') $select .= ' AND ';
        $select .= 'discussionid = ?';
        $params[] = $discussionid;
    }
    if ($forumid > -1) {
        if ($select != '') $select .= ' AND ';
        $select .= 'forumid = ?';
        $params[] = $forumid;
    }
    if ($select == '') {
        return false;
    }
    else {
        return $DB->delete_records_select('forum_read', $select, $params);
    }
}
/**
 * Get a list of forums not tracked by the user.
 *
 * @global object
 * @global object
 * @param int $userid The id of the user to use.
 * @param int $courseid The id of the course being checked.
 * @return mixed An array indexed by forum id, or false.
 */
function forum_tp_get_untracked_forums($userid, $courseid) {
    global $CFG, $DB;

    $sql = "SELECT f.id
              FROM {forum} f
                   LEFT JOIN {forum_track_prefs} ft ON (ft.forumid = f.id AND ft.userid = ?)
             WHERE f.course = ?
                   AND (f.trackingtype = ".FORUM_TRACKING_OFF."
                        OR (f.trackingtype = ".FORUM_TRACKING_OPTIONAL." AND ft.id IS NOT NULL))";

    if ($forums = $DB->get_records_sql($sql, array($userid, $courseid))) {
        foreach ($forums as $forum) {
            $forums[$forum->id] = $forum;
        }
        return $forums;

    } else {
        return array();
    }
}

/**
 * Determine if a user can track forums and optionally a particular forum.
 * Checks the site settings, the user settings and the forum settings (if
 * requested).
 *
 * @global object
 * @global object
 * @global object
 * @param mixed $forum The forum object to test, or the int id (optional).
 * @param mixed $userid The user object to check for (optional).
 * @return boolean
 */
function forum_tp_can_track_forums($forum=false, $user=false) {
    global $USER, $CFG, $DB;

    // if possible, avoid expensive
    // queries
    if (empty($CFG->forum_trackreadposts)) {
        return false;
    }

    if ($user === false) {
        $user = $USER;
    }

    if (isguestuser($user) or empty($user->id)) {
        return false;
    }

    if ($forum === false) {
        // general abitily to track forums
        return (bool)$user->trackforums;
    }


    // Work toward always passing an object...
    if (is_numeric($forum)) {
        debugging('Better use proper forum object.', DEBUG_DEVELOPER);
        $forum = $DB->get_record('forum', array('id' => $forum), '', 'id,trackingtype');
    }

    $forumallows = ($forum->trackingtype == FORUM_TRACKING_OPTIONAL);
    $forumforced = ($forum->trackingtype == FORUM_TRACKING_ON);

    return ($forumforced || $forumallows)  && !empty($user->trackforums);
}

/**
 * Tells whether a specific forum is tracked by the user. A user can optionally
 * be specified. If not specified, the current user is assumed.
 *
 * @global object
 * @global object
 * @global object
 * @param mixed $forum If int, the id of the forum being checked; if object, the forum object
 * @param int $userid The id of the user being checked (optional).
 * @return boolean
 */
function forum_tp_is_tracked($forum, $user=false) {
    global $USER, $CFG, $DB;

    if ($user === false) {
        $user = $USER;
    }

    if (isguestuser($user) or empty($user->id)) {
        return false;
    }

    // Work toward always passing an object...
    if (is_numeric($forum)) {
        debugging('Better use proper forum object.', DEBUG_DEVELOPER);
        $forum = $DB->get_record('forum', array('id' => $forum));
    }

    if (!forum_tp_can_track_forums($forum, $user)) {
        return false;
    }

    $forumallows = ($forum->trackingtype == FORUM_TRACKING_OPTIONAL);
    $forumforced = ($forum->trackingtype == FORUM_TRACKING_ON);

    return $forumforced ||
           ($forumallows && $DB->get_record('forum_track_prefs', array('userid' => $user->id, 'forumid' => $forum->id)) === false);
}

/**
 * @global object
 * @global object
 * @param int $forumid
 * @param int $userid
 */
function forum_tp_start_tracking($forumid, $userid=false) {
    global $USER, $DB;

    if ($userid === false) {
        $userid = $USER->id;
    }

    return $DB->delete_records('forum_track_prefs', array('userid' => $userid, 'forumid' => $forumid));
}

/**
 * @global object
 * @global object
 * @param int $forumid
 * @param int $userid
 */
function forum_tp_stop_tracking($forumid, $userid=false) {
    global $USER, $DB;

    if ($userid === false) {
        $userid = $USER->id;
    }

    if (!$DB->record_exists('forum_track_prefs', array('userid' => $userid, 'forumid' => $forumid))) {
        $track_prefs = new stdClass();
        $track_prefs->userid = $userid;
        $track_prefs->forumid = $forumid;
        $DB->insert_record('forum_track_prefs', $track_prefs);
    }

    return forum_tp_delete_read_records($userid, -1, -1, $forumid);
}


/**
 * Clean old records from the forum_read table.
 * @global object
 * @global object
 * @return void
 */
function forum_tp_clean_read_records() {
    global $CFG, $DB;

    if (!isset($CFG->forum_oldpostdays)) {
        return;
    }
// Look for records older than the cutoffdate that are still in the forum_read table.
    $cutoffdate = time() - ($CFG->forum_oldpostdays*24*60*60);

    //first get the oldest tracking present - we need tis to speedup the next delete query
    $sql = "SELECT MIN(fp.modified) AS first
              FROM {forum_posts} fp
                   JOIN {forum_read} fr ON fr.postid=fp.id";
    if (!$first = $DB->get_field_sql($sql)) {
        // nothing to delete;
        return;
    }

    // now delete old tracking info
    $sql = "DELETE
              FROM {forum_read}
             WHERE postid IN (SELECT fp.id
                                FROM {forum_posts} fp
                               WHERE fp.modified >= ? AND fp.modified < ?)";
    $DB->execute($sql, array($first, $cutoffdate));
}

/**
 * Sets the last post for a given discussion
 *
 * @global object
 * @global object
 * @param into $discussionid
 * @return bool|int
 **/
function forum_discussion_update_last_post($discussionid) {
    global $CFG, $DB;

// Check the given discussion exists
    if (!$DB->record_exists('forum_discussions', array('id' => $discussionid))) {
        return false;
    }

// Use SQL to find the last post for this discussion
    $sql = "SELECT id, userid, modified
              FROM {forum_posts}
             WHERE discussion=?
             ORDER BY modified DESC";

// Lets go find the last post
    if (($lastposts = $DB->get_records_sql($sql, array($discussionid), 0, 1))) {
        $lastpost = reset($lastposts);
        $discussionobject = new stdClass();
        $discussionobject->id           = $discussionid;
        $discussionobject->usermodified = $lastpost->userid;
        $discussionobject->timemodified = $lastpost->modified;
        $DB->update_record('forum_discussions', $discussionobject);
        return $lastpost->id;
    }

// To get here either we couldn't find a post for the discussion (weird)
// or we couldn't update the discussion record (weird x2)
    return false;
}


/**
 * @return array
 */
function forum_get_view_actions() {
    return array('view discussion','search','forum','forums','subscribers');
}

/**
 * @return array
 */
function forum_get_post_actions() {
    return array('add discussion','add post','delete discussion','delete post','move discussion','prune post','update post');
}

/**
 * this function returns all the separate forum ids, given a courseid
 *
 * @global object
 * @global object
 * @param int $courseid
 * @return array
 */
function forum_get_separate_modules($courseid) {

    global $CFG,$DB;
    $forummodule = $DB->get_record("modules", array("name" => "forum"));

    $sql = 'SELECT f.id, f.id FROM {forum} f, {course_modules} cm WHERE
           f.id = cm.instance AND cm.module =? AND cm.visible = 1 AND cm.course = ?
           AND cm.groupmode ='.SEPARATEGROUPS;

    return $DB->get_records_sql($sql, array($forummodule->id, $courseid));

}

/**
 * @global object
 * @global object
 * @global object
 * @param object $forum
 * @param object $cm
 * @return bool
 */
function forum_check_throttling($forum, $cm=null) {
    global $USER, $CFG, $DB, $OUTPUT;

    if (is_numeric($forum)) {
        $forum = $DB->get_record('forum',array('id'=>$forum));
    }
    if (!is_object($forum)) {
        return false;  // this is broken.
    }

    if (empty($forum->blockafter)) {
        return true;
    }

    if (empty($forum->blockperiod)) {
        return true;
    }

    if (!$cm) {
        if (!$cm = get_coursemodule_from_instance('forum', $forum->id, $forum->course)) {
            print_error('invalidcoursemodule');
        }
    }

    $modcontext = get_context_instance(CONTEXT_MODULE, $cm->id);
    if(has_capability('mod/forum:postwithoutthrottling', $modcontext)) {
        return true;
    }

    // get the number of posts in the last period we care about
    $timenow = time();
    $timeafter = $timenow - $forum->blockperiod;

    $numposts = $DB->count_records_sql('SELECT COUNT(p.id) FROM {forum_posts} p'
                                      .' JOIN {forum_discussions} d'
                                      .' ON p.discussion = d.id WHERE d.forum = ?'
                                      .' AND p.userid = ? AND p.created > ?', array($forum->id, $USER->id, $timeafter));

    $a = new stdClass();
    $a->blockafter = $forum->blockafter;
    $a->numposts = $numposts;
    $a->blockperiod = get_string('secondstotime'.$forum->blockperiod);

    if ($forum->blockafter <= $numposts) {
        print_error('forumblockingtoomanyposts', 'error', $CFG->wwwroot.'/mod/forum/view.php?f='.$forum->id, $a);
    }
    if ($forum->warnafter <= $numposts) {
        echo $OUTPUT->notification(get_string('forumblockingalmosttoomanyposts','forum',$a));
    }


}


/**
 * Removes all grades from gradebook
 *
 * @global object
 * @global object
 * @param int $courseid
 * @param string $type optional
 */
function forum_reset_gradebook($courseid, $type='') {
    global $CFG, $DB;

    $wheresql = '';
    $params = array($courseid);
    if ($type) {
        $wheresql = "AND f.type=?";
        $params[] = $type;
    }

    $sql = "SELECT f.*, cm.idnumber as cmidnumber, f.course as courseid
              FROM {forum} f, {course_modules} cm, {modules} m
             WHERE m.name='forum' AND m.id=cm.module AND cm.instance=f.id AND f.course=? $wheresql";

    if ($forums = $DB->get_records_sql($sql, $params)) {
        foreach ($forums as $forum) {
            forum_grade_item_update($forum, 'reset');
        }
    }
}

/**
 * This function is used by the reset_course_userdata function in moodlelib.
 * This function will remove all posts from the specified forum
 * and clean up any related data.
 *
 * @global object
 * @global object
 * @param $data the data submitted from the reset course.
 * @return array status array
 */
function forum_reset_userdata($data) {
    global $CFG, $DB;
    require_once($CFG->dirroot.'/rating/lib.php');

    $componentstr = get_string('modulenameplural', 'forum');
    $status = array();

    $params = array($data->courseid);

    $removeposts = false;
    $typesql     = "";
    if (!empty($data->reset_forum_all)) {
        $removeposts = true;
        $typesstr    = get_string('resetforumsall', 'forum');
        $types       = array();
    } else if (!empty($data->reset_forum_types)){
        $removeposts = true;
        $typesql     = "";
        $types       = array();
        $forum_types_all = forum_get_forum_types_all();
        foreach ($data->reset_forum_types as $type) {
            if (!array_key_exists($type, $forum_types_all)) {
                continue;
            }
            $typesql .= " AND f.type=?";
            $types[] = $forum_types_all[$type];
            $params[] = $type;
        }
        $typesstr = get_string('resetforums', 'forum').': '.implode(', ', $types);
    }
    $alldiscussionssql = "SELECT fd.id
                            FROM {forum_discussions} fd, {forum} f
                           WHERE f.course=? AND f.id=fd.forum";

    $allforumssql      = "SELECT f.id
                            FROM {forum} f
                           WHERE f.course=?";

    $allpostssql       = "SELECT fp.id
                            FROM {forum_posts} fp, {forum_discussions} fd, {forum} f
                           WHERE f.course=? AND f.id=fd.forum AND fd.id=fp.discussion";

    $forumssql = $forums = $rm = null;

    if( $removeposts || !empty($data->reset_forum_ratings) ) {
        $forumssql      = "$allforumssql $typesql";
        $forums = $forums = $DB->get_records_sql($forumssql, $params);
        $rm = new rating_manager();;
        $ratingdeloptions = new stdClass;
        $ratingdeloptions->component = 'mod_forum';
        $ratingdeloptions->ratingarea = 'post';
    }

    if ($removeposts) {
        $discussionssql = "$alldiscussionssql $typesql";
        $postssql       = "$allpostssql $typesql";

        // now get rid of all attachments
        $fs = get_file_storage();
        if ($forums) {
            foreach ($forums as $forumid=>$unused) {
                if (!$cm = get_coursemodule_from_instance('forum', $forumid)) {
                    continue;
                }
                $context = get_context_instance(CONTEXT_MODULE, $cm->id);
                $fs->delete_area_files($context->id, 'mod_forum', 'attachment');
                $fs->delete_area_files($context->id, 'mod_forum', 'post');

                //remove ratings
                $ratingdeloptions->contextid = $context->id;
                $rm->delete_ratings($ratingdeloptions);
            }
        }

        // first delete all read flags
        $DB->delete_records_select('forum_read', "forumid IN ($forumssql)", $params);

        // remove tracking prefs
        $DB->delete_records_select('forum_track_prefs', "forumid IN ($forumssql)", $params);

        // remove posts from queue
        $DB->delete_records_select('forum_queue', "discussionid IN ($discussionssql)", $params);

        // all posts - initial posts must be kept in single simple discussion forums
        $DB->delete_records_select('forum_posts', "discussion IN ($discussionssql) AND parent <> 0", $params); // first all children
        $DB->delete_records_select('forum_posts', "discussion IN ($discussionssql AND f.type <> 'single') AND parent = 0", $params); // now the initial posts for non single simple

        // finally all discussions except single simple forums
        $DB->delete_records_select('forum_discussions', "forum IN ($forumssql AND f.type <> 'single')", $params);

        // remove all grades from gradebook
        if (empty($data->reset_gradebook_grades)) {
            if (empty($types)) {
                forum_reset_gradebook($data->courseid);
            } else {
                foreach ($types as $type) {
                    forum_reset_gradebook($data->courseid, $type);
                }
            }
        }

        $status[] = array('component'=>$componentstr, 'item'=>$typesstr, 'error'=>false);
    }

    // remove all ratings in this course's forums
    if (!empty($data->reset_forum_ratings)) {
        if ($forums) {
            foreach ($forums as $forumid=>$unused) {
                if (!$cm = get_coursemodule_from_instance('forum', $forumid)) {
                    continue;
                }
                $context = get_context_instance(CONTEXT_MODULE, $cm->id);

                //remove ratings
                $ratingdeloptions->contextid = $context->id;
                $rm->delete_ratings($ratingdeloptions);
            }
        }

        // remove all grades from gradebook
        if (empty($data->reset_gradebook_grades)) {
            forum_reset_gradebook($data->courseid);
        }
    }

    // remove all subscriptions unconditionally - even for users still enrolled in course
    if (!empty($data->reset_forum_subscriptions)) {
        $DB->delete_records_select('forum_subscriptions', "forum IN ($allforumssql)", $params);
        $status[] = array('component'=>$componentstr, 'item'=>get_string('resetsubscriptions','forum'), 'error'=>false);
    }

    // remove all tracking prefs unconditionally - even for users still enrolled in course
    if (!empty($data->reset_forum_track_prefs)) {
        $DB->delete_records_select('forum_track_prefs', "forumid IN ($allforumssql)", $params);
        $status[] = array('component'=>$componentstr, 'item'=>get_string('resettrackprefs','forum'), 'error'=>false);
    }

    /// updating dates - shift may be negative too
    if ($data->timeshift) {
        shift_course_mod_dates('forum', array('assesstimestart', 'assesstimefinish'), $data->timeshift, $data->courseid);
        $status[] = array('component'=>$componentstr, 'item'=>get_string('datechanged'), 'error'=>false);
    }

    return $status;
}

/**
 * Called by course/reset.php
 *
 * @param $mform form passed by reference
 */
function forum_reset_course_form_definition(&$mform) {
    $mform->addElement('header', 'forumheader', get_string('modulenameplural', 'forum'));

    $mform->addElement('checkbox', 'reset_forum_all', get_string('resetforumsall','forum'));

    $mform->addElement('select', 'reset_forum_types', get_string('resetforums', 'forum'), forum_get_forum_types_all(), array('multiple' => 'multiple'));
    $mform->setAdvanced('reset_forum_types');
    $mform->disabledIf('reset_forum_types', 'reset_forum_all', 'checked');

    $mform->addElement('checkbox', 'reset_forum_subscriptions', get_string('resetsubscriptions','forum'));
    $mform->setAdvanced('reset_forum_subscriptions');

    $mform->addElement('checkbox', 'reset_forum_track_prefs', get_string('resettrackprefs','forum'));
    $mform->setAdvanced('reset_forum_track_prefs');
    $mform->disabledIf('reset_forum_track_prefs', 'reset_forum_all', 'checked');

    $mform->addElement('checkbox', 'reset_forum_ratings', get_string('deleteallratings'));
    $mform->disabledIf('reset_forum_ratings', 'reset_forum_all', 'checked');
}

/**
 * Course reset form defaults.
 * @return array
 */
function forum_reset_course_form_defaults($course) {
    return array('reset_forum_all'=>1, 'reset_forum_subscriptions'=>0, 'reset_forum_track_prefs'=>0, 'reset_forum_ratings'=>1);
}

/**
 * Converts a forum to use the Roles System
 *
 * @global object
 * @global object
 * @param object $forum        a forum object with the same attributes as a record
 *                        from the forum database table
 * @param int $forummodid   the id of the forum module, from the modules table
 * @param array $teacherroles array of roles that have archetype teacher
 * @param array $studentroles array of roles that have archetype student
 * @param array $guestroles   array of roles that have archetype guest
 * @param int $cmid         the course_module id for this forum instance
 * @return boolean      forum was converted or not
 */
function forum_convert_to_roles($forum, $forummodid, $teacherroles=array(),
                                $studentroles=array(), $guestroles=array(), $cmid=NULL) {

    global $CFG, $DB, $OUTPUT;

    if (!isset($forum->open) && !isset($forum->assesspublic)) {
        // We assume that this forum has already been converted to use the
        // Roles System. Columns forum.open and forum.assesspublic get dropped
        // once the forum module has been upgraded to use Roles.
        return false;
    }

    if ($forum->type == 'teacher') {

        // Teacher forums should be converted to normal forums that
        // use the Roles System to implement the old behavior.
        // Note:
        //   Seems that teacher forums were never backed up in 1.6 since they
        //   didn't have an entry in the course_modules table.
        require_once($CFG->dirroot.'/course/lib.php');

        if ($DB->count_records('forum_discussions', array('forum' => $forum->id)) == 0) {
            // Delete empty teacher forums.
            $DB->delete_records('forum', array('id' => $forum->id));
        } else {
            // Create a course module for the forum and assign it to
            // section 0 in the course.
            $mod = new stdClass();
            $mod->course = $forum->course;
            $mod->module = $forummodid;
            $mod->instance = $forum->id;
            $mod->section = 0;
            $mod->visible = 0;     // Hide the forum
            $mod->visibleold = 0;  // Hide the forum
            $mod->groupmode = 0;

            if (!$cmid = add_course_module($mod)) {
                print_error('cannotcreateinstanceforteacher', 'forum');
            } else {
                $mod->coursemodule = $cmid;
                if (!$sectionid = add_mod_to_section($mod)) {
                    print_error('cannotaddteacherforumto', 'forum');
                } else {
                    $DB->set_field('course_modules', 'section', $sectionid, array('id' => $cmid));
                }
            }

            // Change the forum type to general.
            $forum->type = 'general';
            $DB->update_record('forum', $forum);

            $context = get_context_instance(CONTEXT_MODULE, $cmid);

            // Create overrides for default student and guest roles (prevent).
            foreach ($studentroles as $studentrole) {
                assign_capability('mod/forum:viewdiscussion', CAP_PREVENT, $studentrole->id, $context->id);
                assign_capability('mod/forum:viewhiddentimedposts', CAP_PREVENT, $studentrole->id, $context->id);
                assign_capability('mod/forum:startdiscussion', CAP_PREVENT, $studentrole->id, $context->id);
                assign_capability('mod/forum:replypost', CAP_PREVENT, $studentrole->id, $context->id);
                assign_capability('mod/forum:viewrating', CAP_PREVENT, $studentrole->id, $context->id);
                assign_capability('mod/forum:viewanyrating', CAP_PREVENT, $studentrole->id, $context->id);
                assign_capability('mod/forum:rate', CAP_PREVENT, $studentrole->id, $context->id);
                assign_capability('mod/forum:createattachment', CAP_PREVENT, $studentrole->id, $context->id);
                assign_capability('mod/forum:deleteownpost', CAP_PREVENT, $studentrole->id, $context->id);
                assign_capability('mod/forum:deleteanypost', CAP_PREVENT, $studentrole->id, $context->id);
                assign_capability('mod/forum:splitdiscussions', CAP_PREVENT, $studentrole->id, $context->id);
                assign_capability('mod/forum:movediscussions', CAP_PREVENT, $studentrole->id, $context->id);
                assign_capability('mod/forum:editanypost', CAP_PREVENT, $studentrole->id, $context->id);
                assign_capability('mod/forum:viewqandawithoutposting', CAP_PREVENT, $studentrole->id, $context->id);
                assign_capability('mod/forum:viewsubscribers', CAP_PREVENT, $studentrole->id, $context->id);
                assign_capability('mod/forum:managesubscriptions', CAP_PREVENT, $studentrole->id, $context->id);
                assign_capability('mod/forum:postwithoutthrottling', CAP_PREVENT, $studentrole->id, $context->id);
            }
            foreach ($guestroles as $guestrole) {
                assign_capability('mod/forum:viewdiscussion', CAP_PREVENT, $guestrole->id, $context->id);
                assign_capability('mod/forum:viewhiddentimedposts', CAP_PREVENT, $guestrole->id, $context->id);
                assign_capability('mod/forum:startdiscussion', CAP_PREVENT, $guestrole->id, $context->id);
                assign_capability('mod/forum:replypost', CAP_PREVENT, $guestrole->id, $context->id);
                assign_capability('mod/forum:viewrating', CAP_PREVENT, $guestrole->id, $context->id);
                assign_capability('mod/forum:viewanyrating', CAP_PREVENT, $guestrole->id, $context->id);
                assign_capability('mod/forum:rate', CAP_PREVENT, $guestrole->id, $context->id);
                assign_capability('mod/forum:createattachment', CAP_PREVENT, $guestrole->id, $context->id);
                assign_capability('mod/forum:deleteownpost', CAP_PREVENT, $guestrole->id, $context->id);
                assign_capability('mod/forum:deleteanypost', CAP_PREVENT, $guestrole->id, $context->id);
                assign_capability('mod/forum:splitdiscussions', CAP_PREVENT, $guestrole->id, $context->id);
                assign_capability('mod/forum:movediscussions', CAP_PREVENT, $guestrole->id, $context->id);
                assign_capability('mod/forum:editanypost', CAP_PREVENT, $guestrole->id, $context->id);
                assign_capability('mod/forum:viewqandawithoutposting', CAP_PREVENT, $guestrole->id, $context->id);
                assign_capability('mod/forum:viewsubscribers', CAP_PREVENT, $guestrole->id, $context->id);
                assign_capability('mod/forum:managesubscriptions', CAP_PREVENT, $guestrole->id, $context->id);
                assign_capability('mod/forum:postwithoutthrottling', CAP_PREVENT, $guestrole->id, $context->id);
            }
        }
    } else {
        // Non-teacher forum.

        if (empty($cmid)) {
            // We were not given the course_module id. Try to find it.
            if (!$cm = get_coursemodule_from_instance('forum', $forum->id)) {
                echo $OUTPUT->notification('Could not get the course module for the forum');
                return false;
            } else {
                $cmid = $cm->id;
            }
        }
        $context = get_context_instance(CONTEXT_MODULE, $cmid);

        // $forum->open defines what students can do:
        //   0 = No discussions, no replies
        //   1 = No discussions, but replies are allowed
        //   2 = Discussions and replies are allowed
        switch ($forum->open) {
            case 0:
                foreach ($studentroles as $studentrole) {
                    assign_capability('mod/forum:startdiscussion', CAP_PREVENT, $studentrole->id, $context->id);
                    assign_capability('mod/forum:replypost', CAP_PREVENT, $studentrole->id, $context->id);
                }
                break;
            case 1:
                foreach ($studentroles as $studentrole) {
                    assign_capability('mod/forum:startdiscussion', CAP_PREVENT, $studentrole->id, $context->id);
                    assign_capability('mod/forum:replypost', CAP_ALLOW, $studentrole->id, $context->id);
                }
                break;
            case 2:
                foreach ($studentroles as $studentrole) {
                    assign_capability('mod/forum:startdiscussion', CAP_ALLOW, $studentrole->id, $context->id);
                    assign_capability('mod/forum:replypost', CAP_ALLOW, $studentrole->id, $context->id);
                }
                break;
        }

        // $forum->assessed defines whether forum rating is turned
        // on (1 or 2) and who can rate posts:
        //   1 = Everyone can rate posts
        //   2 = Only teachers can rate posts
        switch ($forum->assessed) {
            case 1:
                foreach ($studentroles as $studentrole) {
                    assign_capability('mod/forum:rate', CAP_ALLOW, $studentrole->id, $context->id);
                }
                foreach ($teacherroles as $teacherrole) {
                    assign_capability('mod/forum:rate', CAP_ALLOW, $teacherrole->id, $context->id);
                }
                break;
            case 2:
                foreach ($studentroles as $studentrole) {
                    assign_capability('mod/forum:rate', CAP_PREVENT, $studentrole->id, $context->id);
                }
                foreach ($teacherroles as $teacherrole) {
                    assign_capability('mod/forum:rate', CAP_ALLOW, $teacherrole->id, $context->id);
                }
                break;
        }

        // $forum->assesspublic defines whether students can see
        // everybody's ratings:
        //   0 = Students can only see their own ratings
        //   1 = Students can see everyone's ratings
        switch ($forum->assesspublic) {
            case 0:
                foreach ($studentroles as $studentrole) {
                    assign_capability('mod/forum:viewanyrating', CAP_PREVENT, $studentrole->id, $context->id);
                }
                foreach ($teacherroles as $teacherrole) {
                    assign_capability('mod/forum:viewanyrating', CAP_ALLOW, $teacherrole->id, $context->id);
                }
                break;
            case 1:
                foreach ($studentroles as $studentrole) {
                    assign_capability('mod/forum:viewanyrating', CAP_ALLOW, $studentrole->id, $context->id);
                }
                foreach ($teacherroles as $teacherrole) {
                    assign_capability('mod/forum:viewanyrating', CAP_ALLOW, $teacherrole->id, $context->id);
                }
                break;
        }

        if (empty($cm)) {
            $cm = $DB->get_record('course_modules', array('id' => $cmid));
        }

        // $cm->groupmode:
        // 0 - No groups
        // 1 - Separate groups
        // 2 - Visible groups
        switch ($cm->groupmode) {
            case 0:
                break;
            case 1:
                foreach ($studentroles as $studentrole) {
                    assign_capability('moodle/site:accessallgroups', CAP_PREVENT, $studentrole->id, $context->id);
                }
                foreach ($teacherroles as $teacherrole) {
                    assign_capability('moodle/site:accessallgroups', CAP_ALLOW, $teacherrole->id, $context->id);
                }
                break;
            case 2:
                foreach ($studentroles as $studentrole) {
                    assign_capability('moodle/site:accessallgroups', CAP_ALLOW, $studentrole->id, $context->id);
                }
                foreach ($teacherroles as $teacherrole) {
                    assign_capability('moodle/site:accessallgroups', CAP_ALLOW, $teacherrole->id, $context->id);
                }
                break;
        }
    }
    return true;
}

/**
 * Returns array of forum layout modes
 *
 * @return array
 */
function forum_get_layout_modes() {
    return array (FORUM_MODE_FLATOLDEST => get_string('modeflatoldestfirst', 'forum'),
                  FORUM_MODE_FLATNEWEST => get_string('modeflatnewestfirst', 'forum'),
                  FORUM_MODE_THREADED   => get_string('modethreaded', 'forum'),
                  FORUM_MODE_NESTED     => get_string('modenested', 'forum'));
}

/**
 * Returns array of forum types chooseable on the forum editing form
 *
 * @return array
 */
function forum_get_forum_types() {
    return array ('general'  => get_string('generalforum', 'forum'),
                  'eachuser' => get_string('eachuserforum', 'forum'),
                  'single'   => get_string('singleforum', 'forum'),
                  'qanda'    => get_string('qandaforum', 'forum'),
                  'blog'     => get_string('blogforum', 'forum'));
}

/**
 * Returns array of all forum layout modes
 *
 * @return array
 */
function forum_get_forum_types_all() {
    return array ('news'     => get_string('namenews','forum'),
                  'social'   => get_string('namesocial','forum'),
                  'general'  => get_string('generalforum', 'forum'),
                  'eachuser' => get_string('eachuserforum', 'forum'),
                  'single'   => get_string('singleforum', 'forum'),
                  'qanda'    => get_string('qandaforum', 'forum'),
                  'blog'     => get_string('blogforum', 'forum'));
}

/**
 * Returns array of forum open modes
 *
 * @return array
 */
function forum_get_open_modes() {
    return array ('2' => get_string('openmode2', 'forum'),
                  '1' => get_string('openmode1', 'forum'),
                  '0' => get_string('openmode0', 'forum') );
}

/**
 * Returns all other caps used in module
 *
 * @return array
 */
function forum_get_extra_capabilities() {
    return array('moodle/site:accessallgroups', 'moodle/site:viewfullnames', 'moodle/site:trustcontent', 'moodle/rating:view', 'moodle/rating:viewany', 'moodle/rating:viewall', 'moodle/rating:rate');
}


/**
 * This function is used to extend the global navigation by add forum nodes if there
 * is relevant content.
 *
 * @param navigation_node $navref
 * @param stdClass $course
 * @param stdClass $module
 * @param stdClass $cm
 */
/*************************************************
function forum_extend_navigation($navref, $course, $module, $cm) {
    global $CFG, $OUTPUT, $USER;

    $limit = 5;

    $discussions = forum_get_discussions($cm,"d.timemodified DESC", false, -1, $limit);
    $discussioncount = forum_get_discussions_count($cm);
    if (!is_array($discussions) || count($discussions)==0) {
        return;
    }
    $discussionnode = $navref->add(get_string('discussions', 'forum').' ('.$discussioncount.')');
    $discussionnode->mainnavonly = true;
    $discussionnode->display = false; // Do not display on navigation (only on navbar)

    foreach ($discussions as $discussion) {
        $icon = new pix_icon('i/feedback', '');
        $url = new moodle_url('/mod/forum/discuss.php', array('d'=>$discussion->discussion));
        $discussionnode->add($discussion->subject, $url, navigation_node::TYPE_SETTING, null, null, $icon);
    }

    if ($discussioncount > count($discussions)) {
        if (!empty($navref->action)) {
            $url = $navref->action;
        } else {
            $url = new moodle_url('/mod/forum/view.php', array('id'=>$cm->id));
        }
        $discussionnode->add(get_string('viewalldiscussions', 'forum'), $url, navigation_node::TYPE_SETTING, null, null, $icon);
    }

    $index = 0;
    $recentposts = array();
    $lastlogin = time() - COURSE_MAX_RECENT_PERIOD;
    if (!isguestuser() and !empty($USER->lastcourseaccess[$course->id])) {
        if ($USER->lastcourseaccess[$course->id] > $lastlogin) {
            $lastlogin = $USER->lastcourseaccess[$course->id];
        }
    }
    forum_get_recent_mod_activity($recentposts, $index, $lastlogin, $course->id, $cm->id);

    if (is_array($recentposts) && count($recentposts)>0) {
        $recentnode = $navref->add(get_string('recentactivity').' ('.count($recentposts).')');
        $recentnode->mainnavonly = true;
        $recentnode->display = false;
        foreach ($recentposts as $post) {
            $icon = new pix_icon('i/feedback', '');
            $url = new moodle_url('/mod/forum/discuss.php', array('d'=>$post->content->discussion));
            $title = $post->content->subject."\n".userdate($post->timestamp, get_string('strftimerecent', 'langconfig'))."\n".$post->user->firstname.' '.$post->user->lastname;
            $recentnode->add($title, $url, navigation_node::TYPE_SETTING, null, null, $icon);
        }
    }
}
*************************/

/**
 * Adds module specific settings to the settings block
 *
 * @param settings_navigation $settings The settings navigation object
 * @param navigation_node $forumnode The node to add module settings to
 */
function forum_extend_settings_navigation(settings_navigation $settingsnav, navigation_node $forumnode) {
    global $USER, $PAGE, $CFG, $DB, $OUTPUT;

    $forumobject = $DB->get_record("forum", array("id" => $PAGE->cm->instance));
    if (empty($PAGE->cm->context)) {
        $PAGE->cm->context = get_context_instance(CONTEXT_MODULE, $PAGE->cm->instance);
    }

    // for some actions you need to be enrolled, beiing admin is not enough sometimes here
    $enrolled = is_enrolled($PAGE->cm->context, $USER, '', false);
    $activeenrolled = is_enrolled($PAGE->cm->context, $USER, '', true);

    $canmanage  = has_capability('mod/forum:managesubscriptions', $PAGE->cm->context);
    $subscriptionmode = forum_get_forcesubscribed($forumobject);
    $cansubscribe = ($activeenrolled && $subscriptionmode != FORUM_FORCESUBSCRIBE && ($subscriptionmode != FORUM_DISALLOWSUBSCRIBE || $canmanage));

    if ($canmanage) {
        $mode = $forumnode->add(get_string('subscriptionmode', 'forum'), null, navigation_node::TYPE_CONTAINER);

        $allowchoice = $mode->add(get_string('subscriptionoptional', 'forum'), new moodle_url('/mod/forum/subscribe.php', array('id'=>$forumobject->id, 'mode'=>FORUM_CHOOSESUBSCRIBE, 'sesskey'=>sesskey())), navigation_node::TYPE_SETTING);
        $forceforever = $mode->add(get_string("subscriptionforced", "forum"), new moodle_url('/mod/forum/subscribe.php', array('id'=>$forumobject->id, 'mode'=>FORUM_FORCESUBSCRIBE, 'sesskey'=>sesskey())), navigation_node::TYPE_SETTING);
        $forceinitially = $mode->add(get_string("subscriptionauto", "forum"), new moodle_url('/mod/forum/subscribe.php', array('id'=>$forumobject->id, 'mode'=>FORUM_INITIALSUBSCRIBE, 'sesskey'=>sesskey())), navigation_node::TYPE_SETTING);
        $disallowchoice = $mode->add(get_string('subscriptiondisabled', 'forum'), new moodle_url('/mod/forum/subscribe.php', array('id'=>$forumobject->id, 'mode'=>FORUM_DISALLOWSUBSCRIBE, 'sesskey'=>sesskey())), navigation_node::TYPE_SETTING);

        switch ($subscriptionmode) {
            case FORUM_CHOOSESUBSCRIBE : // 0
                $allowchoice->action = null;
                $allowchoice->add_class('activesetting');
                break;
            case FORUM_FORCESUBSCRIBE : // 1
                $forceforever->action = null;
                $forceforever->add_class('activesetting');
                break;
            case FORUM_INITIALSUBSCRIBE : // 2
                $forceinitially->action = null;
                $forceinitially->add_class('activesetting');
                break;
            case FORUM_DISALLOWSUBSCRIBE : // 3
                $disallowchoice->action = null;
                $disallowchoice->add_class('activesetting');
                break;
        }

    } else if ($activeenrolled) {

        switch ($subscriptionmode) {
            case FORUM_CHOOSESUBSCRIBE : // 0
                $notenode = $forumnode->add(get_string('subscriptionoptional', 'forum'));
                break;
            case FORUM_FORCESUBSCRIBE : // 1
                $notenode = $forumnode->add(get_string('subscriptionforced', 'forum'));
                break;
            case FORUM_INITIALSUBSCRIBE : // 2
                $notenode = $forumnode->add(get_string('subscriptionauto', 'forum'));
                break;
            case FORUM_DISALLOWSUBSCRIBE : // 3
                $notenode = $forumnode->add(get_string('subscriptiondisabled', 'forum'));
                break;
        }
    }

    if ($cansubscribe) {
        if (forum_is_subscribed($USER->id, $forumobject)) {
            $linktext = get_string('unsubscribe', 'forum');
        } else {
            $linktext = get_string('subscribe', 'forum');
        }
        $url = new moodle_url('/mod/forum/subscribe.php', array('id'=>$forumobject->id, 'sesskey'=>sesskey()));
        $forumnode->add($linktext, $url, navigation_node::TYPE_SETTING);
    }

    if (has_capability('mod/forum:viewsubscribers', $PAGE->cm->context)){
        $url = new moodle_url('/mod/forum/subscribers.php', array('id'=>$forumobject->id));
        $forumnode->add(get_string('showsubscribers', 'forum'), $url, navigation_node::TYPE_SETTING);
    }

    if ($enrolled && forum_tp_can_track_forums($forumobject)) { // keep tracking info for users with suspended enrolments
        if ($forumobject->trackingtype != FORUM_TRACKING_OPTIONAL) {
            //tracking forced on or off in forum settings so dont provide a link here to change it
            //could add unclickable text like for forced subscription but not sure this justifies adding another menu item
        } else {
            if (forum_tp_is_tracked($forumobject)) {
                $linktext = get_string('notrackforum', 'forum');
            } else {
                $linktext = get_string('trackforum', 'forum');
            }
            $url = new moodle_url('/mod/forum/settracking.php', array('id'=>$forumobject->id));
            $forumnode->add($linktext, $url, navigation_node::TYPE_SETTING);
        }
    }

    if ($enrolled && !empty($CFG->enablerssfeeds) && !empty($CFG->forum_enablerssfeeds) && $forumobject->rsstype && $forumobject->rssarticles) {

        if (!function_exists('rss_get_url')) {
            require_once("$CFG->libdir/rsslib.php");
        }

        if ($forumobject->rsstype == 1) {
            $string = get_string('rsssubscriberssdiscussions','forum');
        } else {
            $string = get_string('rsssubscriberssposts','forum');
        }
        if (!isloggedin()) {
            $userid = 0;
        } else {
            $userid = $USER->id;
        }
        $url = new moodle_url(rss_get_url($PAGE->cm->context->id, $userid, "mod_forum", $forumobject->id));
        $forumnode->add($string, $url, settings_navigation::TYPE_SETTING, null, null, new pix_icon('i/rss', ''));
    }
}

/**
 * Abstract class used by forum subscriber selection controls
 * @package mod-forum
 * @copyright 2009 Sam Hemelryk
 * @license   http://www.gnu.org/copyleft/gpl.html GNU GPL v3 or later
 */
abstract class forum_subscriber_selector_base extends user_selector_base {

    /**
     * The id of the forum this selector is being used for
     * @var int
     */
    protected $forumid = null;
    /**
     * The context of the forum this selector is being used for
     * @var object
     */
    protected $context = null;
    /**
     * The id of the current group
     * @var int
     */
    protected $currentgroup = null;

    /**
     * Constructor method
     * @param string $name
     * @param array $options
     */
    public function __construct($name, $options) {
        parent::__construct($name, $options);
        if (isset($options['context'])) {
            $this->context = $options['context'];
        }
        if (isset($options['currentgroup'])) {
            $this->currentgroup = $options['currentgroup'];
        }
        if (isset($options['forumid'])) {
            $this->forumid = $options['forumid'];
        }
    }

    /**
     * Returns an array of options to seralise and store for searches
     *
     * @return array
     */
    protected function get_options() {
        global $CFG;
        $options = parent::get_options();
        $options['file'] =  substr(__FILE__, strlen($CFG->dirroot.'/'));
        $options['context'] = $this->context;
        $options['currentgroup'] = $this->currentgroup;
        $options['forumid'] = $this->forumid;
        return $options;
    }

}

/**
 * A user selector control for potential subscribers to the selected forum
 * @package mod-forum
 * @copyright 2009 Sam Hemelryk
 * @license   http://www.gnu.org/copyleft/gpl.html GNU GPL v3 or later
 */
class forum_potential_subscriber_selector extends forum_subscriber_selector_base {

    /**
     * If set to true EVERYONE in this course is force subscribed to this forum
     * @var bool
     */
    protected $forcesubscribed = false;
    /**
     * Can be used to store existing subscribers so that they can be removed from
     * the potential subscribers list
     */
    protected $existingsubscribers = array();

    /**
     * Constructor method
     * @param string $name
     * @param array $options
     */
    public function __construct($name, $options) {
        parent::__construct($name, $options);
        if (isset($options['forcesubscribed'])) {
            $this->forcesubscribed=true;
        }
    }

    /**
     * Returns an arary of options for this control
     * @return array
     */
    protected function get_options() {
        $options = parent::get_options();
        if ($this->forcesubscribed===true) {
            $options['forcesubscribed']=1;
        }
        return $options;
    }

    /**
     * Finds all potential users
     *
     * Potential users are determined by checking for users with a capability
     * determined in {@see forum_get_potential_subscribers()}
     *
     * @param string $search
     * @return array
     */
    public function find_users($search) {
        global $DB;

        $availableusers = forum_get_potential_subscribers($this->context, $this->currentgroup, $this->required_fields_sql('u'), 'u.firstname ASC, u.lastname ASC');

        if (empty($availableusers)) {
            $availableusers = array();
        } else if ($search) {
            $search = strtolower($search);
            foreach ($availableusers as $key=>$user) {
                if (stripos($user->firstname, $search) === false && stripos($user->lastname, $search) === false) {
                    unset($availableusers[$key]);
                }
            }
        }

        // Unset any existing subscribers
        if (count($this->existingsubscribers)>0 && !$this->forcesubscribed) {
            foreach ($this->existingsubscribers as $group) {
                foreach ($group as $user) {
                    if (array_key_exists($user->id, $availableusers)) {
                        unset($availableusers[$user->id]);
                    }
                }
            }
        }

        if ($this->forcesubscribed) {
            return array(get_string("existingsubscribers", 'forum') => $availableusers);
        } else {
            return array(get_string("potentialsubscribers", 'forum') => $availableusers);
        }
    }

    /**
     * Sets the existing subscribers
     * @param array $users
     */
    public function set_existing_subscribers(array $users) {
        $this->existingsubscribers = $users;
    }

    /**
     * Sets this forum as force subscribed or not
     */
    public function set_force_subscribed($setting=true) {
        $this->forcesubscribed = true;
    }
}

/**
 * User selector control for removing subscribed users
 * @package mod-forum
 * @copyright 2009 Sam Hemelryk
 * @license   http://www.gnu.org/copyleft/gpl.html GNU GPL v3 or later
 */
class forum_existing_subscriber_selector extends forum_subscriber_selector_base {

    /**
     * Finds all subscribed users
     *
     * @param string $search
     * @return array
     */
    public function find_users($search) {
        global $DB;
        list($wherecondition, $params) = $this->search_sql($search, 'u');
        $params['forumid'] = $this->forumid;

        // only active enrolled or everybody on the frontpage
        list($esql, $eparams) = get_enrolled_sql($this->context, '', $this->currentgroup, true);
        $params = array_merge($params, $eparams);

        $fields = $this->required_fields_sql('u');

        $subscribers = $DB->get_records_sql("SELECT $fields
                                               FROM {user} u
                                               JOIN ($esql) je ON je.id = u.id
                                               JOIN {forum_subscriptions} s ON s.userid = u.id
                                              WHERE $wherecondition AND s.forum = :forumid
                                           ORDER BY u.lastname ASC, u.firstname ASC", $params);

        return array(get_string("existingsubscribers", 'forum') => $subscribers);
    }

}

/**
 * Adds information about unread messages, that is only required for the course view page (and
 * similar), to the course-module object.
 * @param cm_info $cm Course-module object
 */
function forum_cm_info_view(cm_info $cm) {
    global $CFG;

    // Get tracking status (once per request)
    static $initialised;
    static $usetracking, $strunreadpostsone;
    if (!isset($initialised)) {
        if ($usetracking = forum_tp_can_track_forums()) {
            $strunreadpostsone = get_string('unreadpostsone', 'forum');
        }
        $initialised = true;
    }

    if ($usetracking) {
        if ($unread = forum_tp_count_forum_unread_posts($cm, $cm->get_course())) {
            $out = '<span class="unread"> <a href="' . $cm->get_url() . '">';
            if ($unread == 1) {
                $out .= $strunreadpostsone;
            } else {
                $out .= get_string('unreadpostsnumber', 'forum', $unread);
            }
            $out .= '</a></span>';
            $cm->set_after_link($out);
        }
    }
}<|MERGE_RESOLUTION|>--- conflicted
+++ resolved
@@ -3541,14 +3541,10 @@
     // lower limit
     if ($params['rating'] < 0  && $params['rating'] != RATING_UNSET_RATING) {
         throw new rating_exception('invalidnum');
-<<<<<<< HEAD
-    } else if ($forum->scale < 0) {
-=======
     }
 
     // upper limit
     if ($info->scale < 0) {
->>>>>>> 5693d56c
         //its a custom scale
         $scalerecord = $DB->get_record('scale', array('id' => -$forum->scale));
         if ($scalerecord) {
