--- conflicted
+++ resolved
@@ -24,11 +24,7 @@
 
 defined('MOODLE_INTERNAL') || die();
 
-<<<<<<< HEAD
-$plugin->version   = 2016032102;
-=======
-$plugin->version   = 2015111611;
->>>>>>> 98e68690
+$plugin->version   = 2016032103;
 $plugin->requires  = 2015111000;
 $plugin->component = 'mod_quiz';
 $plugin->cron      = 60;